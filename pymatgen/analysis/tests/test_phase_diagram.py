# coding: utf-8
# Copyright (c) Pymatgen Development Team.
# Distributed under the terms of the MIT License.


import os
import unittest
import warnings
from numbers import Number
from pathlib import Path
from collections import OrderedDict

import numpy as np

from pymatgen.analysis.phase_diagram import (
    CompoundPhaseDiagram,
    GrandPotentialPhaseDiagram,
    PatchedPhaseDiagram,
    GrandPotPDEntry,
    PDEntry,
    PDPlotter,
    PhaseDiagram,
    PhaseDiagramError,
    ReactionDiagram,
    TransformedPDEntry,
    tet_coord,
    triangular_coord,
    uniquelines,
    BasePhaseDiagram,
)
from pymatgen.core.composition import Composition
from pymatgen.core.periodic_table import DummySpecies, Element
from pymatgen.entries.computed_entries import ComputedEntry
from pymatgen.entries.entry_tools import EntrySet

module_dir = Path(__file__).absolute().parent


class PDEntryTest(unittest.TestCase):
    def setUp(self):
        comp = Composition("LiFeO2")
        self.entry = PDEntry(comp, 53)
        self.gpentry = GrandPotPDEntry(self.entry, {Element("O"): 1.5})

    def test_get_energy(self):
        self.assertEqual(self.entry.energy, 53, "Wrong energy!")
        self.assertEqual(self.gpentry.energy, 50, "Wrong energy!")

    def test_get_chemical_energy(self):
        self.assertEqual(self.gpentry.chemical_energy, 3, "Wrong energy!")

    def test_get_energy_per_atom(self):
        self.assertEqual(self.entry.energy_per_atom, 53.0 / 4, "Wrong energy per atom!")
        self.assertEqual(self.gpentry.energy_per_atom, 50.0 / 2, "Wrong energy per atom!")

    def test_get_name(self):
        self.assertEqual(self.entry.name, "LiFeO2", "Wrong name!")
        self.assertEqual(self.gpentry.name, "LiFeO2", "Wrong name!")

    def test_get_composition(self):
        comp = self.entry.composition
        expected_comp = Composition("LiFeO2")
        self.assertEqual(comp, expected_comp, "Wrong composition!")
        comp = self.gpentry.composition
        expected_comp = Composition("LiFe")
        self.assertEqual(comp, expected_comp, "Wrong composition!")

    def test_is_element(self):
        self.assertFalse(self.entry.is_element)
        self.assertFalse(self.gpentry.is_element)

    def test_to_from_dict(self):
        d = self.entry.as_dict()
        gpd = self.gpentry.as_dict()
        entry = PDEntry.from_dict(d)

        self.assertEqual(entry.name, "LiFeO2", "Wrong name!")
        self.assertEqual(entry.energy_per_atom, 53.0 / 4)
        gpentry = GrandPotPDEntry.from_dict(gpd)
        self.assertEqual(gpentry.name, "LiFeO2", "Wrong name!")
        self.assertEqual(gpentry.energy_per_atom, 50.0 / 2)

        d_anon = d.copy()
        del d_anon["name"]
        try:
            entry = PDEntry.from_dict(d_anon)
        except KeyError:
            self.fail("Should not need to supply name!")

    def test_str(self):
        self.assertIsNotNone(str(self.entry))

    def test_read_csv(self):
        entries = EntrySet.from_csv(str(module_dir / "pdentries_test.csv"))
        self.assertEqual(entries.chemsys, {"Li", "Fe", "O"}, "Wrong elements!")
        self.assertEqual(len(entries), 490, "Wrong number of entries!")


class TransformedPDEntryTest(unittest.TestCase):
    def setUp(self):
        comp = Composition("LiFeO2")
        entry = PDEntry(comp, 53)

        terminal_compositions = ["Li2O", "FeO", "LiO8"]
        terminal_compositions = [Composition(c) for c in terminal_compositions]

        sp_mapping = OrderedDict()
        for i, comp in enumerate(terminal_compositions):
            sp_mapping[comp] = DummySpecies("X" + chr(102 + i))

        self.transformed_entry = TransformedPDEntry(entry, sp_mapping)

    def test_get_energy(self):
        self.assertEqual(self.transformed_entry.energy, 53, "Wrong energy!")
        self.assertAlmostEqual(self.transformed_entry.original_entry.energy, 53.0, 11)

    def test_get_energy_per_atom(self):
        self.assertAlmostEqual(self.transformed_entry.energy_per_atom, 53.0 / (23 / 15), 11)

    def test_get_name(self):
        self.assertEqual(self.transformed_entry.name, "LiFeO2", "Wrong name!")

    def test_get_composition(self):
        comp = self.transformed_entry.composition
        expected_comp = Composition({DummySpecies("Xf"): 14 / 30, DummySpecies("Xg"): 1.0, DummySpecies("Xh"): 2 / 30})
        self.assertEqual(comp, expected_comp, "Wrong composition!")

    def test_is_element(self):
        self.assertFalse(self.transformed_entry.is_element)

    def test_to_from_dict(self):
        d = self.transformed_entry.as_dict()
        entry = TransformedPDEntry.from_dict(d)
        self.assertEqual(entry.name, "LiFeO2", "Wrong name!")
        self.assertAlmostEqual(entry.energy_per_atom, 53.0 / (23 / 15), 11)

    def test_str(self):
        self.assertIsNotNone(str(self.transformed_entry))

    def test_normalize(self):
        norm_entry = self.transformed_entry.normalize(mode="atom", inplace=False)
        expected_comp = Composition(
            {DummySpecies("Xf"): 7 / 23, DummySpecies("Xg"): 15 / 23, DummySpecies("Xh"): 1 / 23}
        )
        self.assertEqual(norm_entry.composition, expected_comp, "Wrong composition!")


class PhaseDiagramTest(unittest.TestCase):
    def setUp(self):
        self.entries = EntrySet.from_csv(str(module_dir / "pdentries_test.csv"))
        self.pd = PhaseDiagram(self.entries)
        warnings.simplefilter("ignore")

    def tearDown(self):
        warnings.simplefilter("default")

    def test_init(self):
        # Ensure that a bad set of entries raises a PD error. Remove all Li
        # from self.entries.
        entries = filter(
            lambda e: (not e.composition.is_element) or e.composition.elements[0] != Element("Li"),
            self.entries,
        )
        self.assertRaises(PhaseDiagramError, PhaseDiagram, entries)

    def test_dim1(self):
        # Ensure that dim 1 PDs can eb generated.
        for el in ["Li", "Fe", "O2"]:
            entries = [e for e in self.entries if e.composition.reduced_formula == el]
            pd = PhaseDiagram(entries)
            self.assertEqual(len(pd.stable_entries), 1)

            for e in entries:
                decomp, ehull = pd.get_decomp_and_e_above_hull(e)
                self.assertGreaterEqual(ehull, 0)
            plotter = PDPlotter(pd)
            lines, stable_entries, unstable_entries = plotter.pd_plot_data
            self.assertEqual(lines[0][1], [0, 0])

    def test_ordering(self):
        # Test sorting of elements
        entries = [ComputedEntry(Composition(formula), 0) for formula in ["O", "N", "Fe"]]
        pd = PhaseDiagram(entries)
        sorted_elements = (Element("Fe"), Element("N"), Element("O"))
        self.assertEqual(tuple(pd.elements), sorted_elements)

        entries.reverse()
        pd = PhaseDiagram(entries)
        self.assertEqual(tuple(pd.elements), sorted_elements)

        # Test manual specification of order
        ordering = [Element(elt_string) for elt_string in ["O", "N", "Fe"]]
        pd = PhaseDiagram(entries, elements=ordering)
        self.assertEqual(tuple(pd.elements), tuple(ordering))

    def test_stable_entries(self):
        stable_formulas = [ent.composition.reduced_formula for ent in self.pd.stable_entries]
        expected_stable = [
            "Fe2O3",
            "Li5FeO4",
            "LiFeO2",
            "Fe3O4",
            "Li",
            "Fe",
            "Li2O",
            "O2",
            "FeO",
        ]
        for formula in expected_stable:
            self.assertTrue(formula in stable_formulas, formula + " not in stable entries!")

    def test_get_formation_energy(self):
        stable_formation_energies = {
            ent.composition.reduced_formula: self.pd.get_form_energy(ent) for ent in self.pd.stable_entries
        }
        expected_formation_energies = {
            "Li5FeO4": -164.8117344866667,
            "Li2O2": -14.119232793333332,
            "Fe2O3": -16.574164339999996,
            "FeO": -5.7141519966666685,
            "Li": 0.0,
            "LiFeO2": -7.732752316666666,
            "Li2O": -6.229303868333332,
            "Fe": 0.0,
            "Fe3O4": -22.565714456666683,
            "Li2FeO3": -45.67166036000002,
            "O2": 0.0,
        }
        for formula, energy in expected_formation_energies.items():
            self.assertAlmostEqual(energy, stable_formation_energies[formula], 7)

    def test_all_entries_hulldata(self):
        self.assertEqual(len(self.pd.all_entries_hulldata), 490)

    def test_planar_inputs(self):
        e1 = PDEntry("H", 0)
        e2 = PDEntry("He", 0)
        e3 = PDEntry("Li", 0)
        e4 = PDEntry("Be", 0)
        e5 = PDEntry("B", 0)
        e6 = PDEntry("Rb", 0)

        pd = PhaseDiagram([e1, e2, e3, e4, e5, e6], map(Element, ["Rb", "He", "B", "Be", "Li", "H"]))

        self.assertEqual(len(pd.facets), 1)

    def test_str(self):
        self.assertIsNotNone(str(self.pd))

    def test_get_e_above_hull(self):
        for entry in self.pd.stable_entries:
            self.assertLess(
                self.pd.get_e_above_hull(entry),
                1e-11,
                "Stable entries should have e above hull of zero!",
            )

        for entry in self.pd.all_entries:
            if entry not in self.pd.stable_entries:
                e_ah = self.pd.get_e_above_hull(entry)
                self.assertTrue(isinstance(e_ah, Number))
                self.assertGreaterEqual(e_ah, 0)

    def test_get_equilibrium_reaction_energy(self):
        for entry in self.pd.stable_entries:
            self.assertLessEqual(
                self.pd.get_equilibrium_reaction_energy(entry),
                0,
                "Stable entries should have negative equilibrium reaction energy!",
            )

    def test_get_quasi_e_to_hull(self):
        for entry in self.pd.unstable_entries:
            # catch duplicated stable entries
            if entry.normalize(inplace=False) in self.pd.get_stable_entries_normed():
                self.assertLessEqual(
                    self.pd.get_quasi_e_to_hull(entry),
                    0,
                    "Duplicated stable entries should have negative decomposition energy!",
                )
            else:
                self.assertGreaterEqual(
                    self.pd.get_quasi_e_to_hull(entry),
                    0,
                    "Unstable entries should have positive decomposition energy!",
                )

        for entry in self.pd.stable_entries:
            if entry.composition.is_element:
                self.assertEqual(
                    self.pd.get_quasi_e_to_hull(entry),
                    0,
                    "Stable elemental entries should have decomposition energy of zero!",
                )
            else:
                self.assertLessEqual(
                    self.pd.get_quasi_e_to_hull(entry), 0, "Stable entries should have negative decomposition energy!"
                )
                self.assertAlmostEqual(
                    self.pd.get_quasi_e_to_hull(entry, stable_only=True),
                    self.pd.get_equilibrium_reaction_energy(entry),
                    7,
                    (
                        "Using `stable_only=True` should give decomposition energy equal to "
                        "equilibrium reaction energy!"
                    ),
                )

        novel_stable_entry = PDEntry("Li5FeO4", -999)
        self.assertLess(
            self.pd.get_quasi_e_to_hull(novel_stable_entry),
            0,
            "Novel stable entries should have negative decomposition energy!",
        )

        novel_unstable_entry = PDEntry("Li5FeO4", 999)
        self.assertGreater(
            self.pd.get_quasi_e_to_hull(novel_unstable_entry),
            0,
            "Novel unstable entries should have positive decomposition energy!",
        )

        duplicate_entry = PDEntry("Li2O", -14.31361175)
        scaled_dup_entry = PDEntry("Li4O2", -14.31361175 * 2)
        stable_entry = [e for e in self.pd.stable_entries if e.name == "Li2O"][0]

        self.assertEqual(
            self.pd.get_quasi_e_to_hull(duplicate_entry),
            self.pd.get_quasi_e_to_hull(stable_entry),
            "Novel duplicates of stable entries should have same decomposition energy!",
        )

        self.assertEqual(
            self.pd.get_quasi_e_to_hull(scaled_dup_entry),
            self.pd.get_quasi_e_to_hull(stable_entry),
            "Novel scaled duplicates of stable entries should have same decomposition energy!",
        )

    def test_get_decomposition(self):
        for entry in self.pd.stable_entries:
            self.assertEqual(
                len(self.pd.get_decomposition(entry.composition)),
                1,
                "Stable composition should have only 1 decomposition!",
            )
        dim = len(self.pd.elements)
        for entry in self.pd.all_entries:
            ndecomp = len(self.pd.get_decomposition(entry.composition))
            self.assertTrue(
                ndecomp > 0 and ndecomp <= dim,
                "The number of decomposition phases can at most be equal to the number of components.",
            )

        # Just to test decomp for a ficitious composition
        ansdict = {
            entry.composition.formula: amt for entry, amt in self.pd.get_decomposition(Composition("Li3Fe7O11")).items()
        }
        expected_ans = {
            "Fe2 O2": 0.0952380952380949,
            "Li1 Fe1 O2": 0.5714285714285714,
            "Fe6 O8": 0.33333333333333393,
        }
        for k, v in expected_ans.items():
            self.assertAlmostEqual(ansdict[k], v)

    def test_get_transition_chempots(self):
        for el in self.pd.elements:
            self.assertLessEqual(len(self.pd.get_transition_chempots(el)), len(self.pd.facets))

    def test_get_element_profile(self):
        for el in self.pd.elements:
            for entry in self.pd.stable_entries:
                if not (entry.composition.is_element):
                    self.assertLessEqual(
                        len(self.pd.get_element_profile(el, entry.composition)),
                        len(self.pd.facets),
                    )

        expected = [
            {
                "evolution": 1.0,
                "chempot": -4.2582781416666666,
                "reaction": "Li2O + 0.5 O2 -> Li2O2",
            },
            {
                "evolution": 0,
                "chempot": -5.0885906699999968,
                "reaction": "Li2O -> Li2O",
            },
            {
                "evolution": -1.0,
                "chempot": -10.487582010000001,
                "reaction": "Li2O -> 2 Li + 0.5 O2",
            },
        ]
        result = self.pd.get_element_profile(Element("O"), Composition("Li2O"))
        for d1, d2 in zip(expected, result):
            self.assertAlmostEqual(d1["evolution"], d2["evolution"])
            self.assertAlmostEqual(d1["chempot"], d2["chempot"])
            self.assertEqual(d1["reaction"], str(d2["reaction"]))

    def test_get_get_chempot_range_map(self):
        elements = [el for el in self.pd.elements if el.symbol != "Fe"]
        self.assertEqual(len(self.pd.get_chempot_range_map(elements)), 10)

    def test_getmu_vertices_stability_phase(self):
        results = self.pd.getmu_vertices_stability_phase(Composition("LiFeO2"), Element("O"))
        self.assertAlmostEqual(len(results), 6)
        test_equality = False
        for c in results:
            if (
                abs(c[Element("O")] + 7.115) < 1e-2
                and abs(c[Element("Fe")] + 6.596) < 1e-2
                and abs(c[Element("Li")] + 3.931) < 1e-2
            ):
                test_equality = True
        self.assertTrue(test_equality, "there is an expected vertex missing in the list")

    def test_getmu_range_stability_phase(self):
        results = self.pd.get_chempot_range_stability_phase(Composition("LiFeO2"), Element("O"))
        self.assertAlmostEqual(results[Element("O")][1], -4.4501812249999997)
        self.assertAlmostEqual(results[Element("Fe")][0], -6.5961470999999996)
        self.assertAlmostEqual(results[Element("Li")][0], -3.6250022625000007)

    def test_get_hull_energy(self):
        for entry in self.pd.stable_entries:
            h_e = self.pd.get_hull_energy(entry.composition)
            self.assertAlmostEqual(h_e, entry.energy)
            n_h_e = self.pd.get_hull_energy(entry.composition.fractional_composition)
            self.assertAlmostEqual(n_h_e, entry.energy_per_atom)

    def test_1d_pd(self):
        entry = PDEntry("H", 0)
        pd = PhaseDiagram([entry])
        decomp, e = pd.get_decomp_and_e_above_hull(PDEntry("H", 1))
        self.assertAlmostEqual(e, 1)
        self.assertAlmostEqual(decomp[entry], 1.0)

    def test_get_critical_compositions_fractional(self):
        c1 = Composition("Fe2O3").fractional_composition
        c2 = Composition("Li3FeO4").fractional_composition
        c3 = Composition("Li2O").fractional_composition

        comps = self.pd.get_critical_compositions(c1, c2)
        expected = [
            Composition("Fe2O3").fractional_composition,
            Composition("Li0.3243244Fe0.1621621O0.51351349"),
            Composition("Li3FeO4").fractional_composition,
        ]
        for crit, exp in zip(comps, expected):
            self.assertTrue(crit.almost_equals(exp, rtol=0, atol=1e-5))

        comps = self.pd.get_critical_compositions(c1, c3)
        expected = [
            Composition("Fe0.4O0.6"),
            Composition("LiFeO2").fractional_composition,
            Composition("Li5FeO4").fractional_composition,
            Composition("Li2O").fractional_composition,
        ]
        for crit, exp in zip(comps, expected):
            self.assertTrue(crit.almost_equals(exp, rtol=0, atol=1e-5))

    def test_get_critical_compositions(self):
        c1 = Composition("Fe2O3")
        c2 = Composition("Li3FeO4")
        c3 = Composition("Li2O")

        comps = self.pd.get_critical_compositions(c1, c2)
        expected = [
            Composition("Fe2O3"),
            Composition("Li0.3243244Fe0.1621621O0.51351349") * 7.4,
            Composition("Li3FeO4"),
        ]
        for crit, exp in zip(comps, expected):
            self.assertTrue(crit.almost_equals(exp, rtol=0, atol=1e-5))

        comps = self.pd.get_critical_compositions(c1, c3)
        expected = [
            Composition("Fe2O3"),
            Composition("LiFeO2"),
            Composition("Li5FeO4") / 3,
            Composition("Li2O"),
        ]
        for crit, exp in zip(comps, expected):
            self.assertTrue(crit.almost_equals(exp, rtol=0, atol=1e-5))

        # Don't fail silently if input compositions aren't in phase diagram
        # Can be very confusing if you're working with a GrandPotentialPD
        self.assertRaises(
            ValueError,
            self.pd.get_critical_compositions,
            Composition("Xe"),
            Composition("Mn"),
        )

        # For the moment, should also fail even if compositions are in the gppd
        # because it isn't handled properly
        gppd = GrandPotentialPhaseDiagram(self.pd.all_entries, {"Xe": 1}, self.pd.elements + [Element("Xe")])
        self.assertRaises(
            ValueError,
            gppd.get_critical_compositions,
            Composition("Fe2O3"),
            Composition("Li3FeO4Xe"),
        )

        # check that the function still works though
        comps = gppd.get_critical_compositions(c1, c2)
        expected = [
            Composition("Fe2O3"),
            Composition("Li0.3243244Fe0.1621621O0.51351349") * 7.4,
            Composition("Li3FeO4"),
        ]
        for crit, exp in zip(comps, expected):
            self.assertTrue(crit.almost_equals(exp, rtol=0, atol=1e-5))

        # case where the endpoints are identical
        self.assertEqual(self.pd.get_critical_compositions(c1, c1 * 2), [c1, c1 * 2])

    def test_get_composition_chempots(self):
        c1 = Composition("Fe3.1O4")
        c2 = Composition("Fe3.2O4.1Li0.01")

        e1 = self.pd.get_hull_energy(c1)
        e2 = self.pd.get_hull_energy(c2)

        cp = self.pd.get_composition_chempots(c1)
        calc_e2 = e1 + sum(cp[k] * v for k, v in (c2 - c1).items())
        self.assertAlmostEqual(e2, calc_e2)

    def test_get_all_chempots(self):
        c1 = Composition("Fe3.1O4")
        c2 = Composition("FeO")

        cp1 = self.pd.get_all_chempots(c1)
        cpresult = {
            Element("Li"): -4.077061954999998,
            Element("Fe"): -6.741593864999999,
            Element("O"): -6.969907375000003,
        }

        for elem, energy in cpresult.items():
            self.assertAlmostEqual(cp1["Fe3O4-FeO-LiFeO2"][elem], energy)

        cp2 = self.pd.get_all_chempots(c2)
        cpresult = {
            Element("O"): -7.115354140000001,
            Element("Fe"): -6.5961471,
            Element("Li"): -3.9316151899999987,
        }

        for elem, energy in cpresult.items():
            self.assertAlmostEqual(cp2["FeO-LiFeO2-Fe"][elem], energy)

    def test_to_from_dict(self):

        # test round-trip for other entry types such as ComputedEntry
        entry = ComputedEntry("H", 0.0, 0.0, entry_id="test")
        pd = PhaseDiagram([entry])
        d = pd.as_dict()
        pd_roundtrip = PhaseDiagram.from_dict(d)
        self.assertEqual(pd.all_entries[0].entry_id, pd_roundtrip.all_entries[0].entry_id)


class GrandPotentialPhaseDiagramTest(unittest.TestCase):
    def setUp(self):
        self.entries = EntrySet.from_csv(str(module_dir / "pdentries_test.csv"))
        self.pd = GrandPotentialPhaseDiagram(self.entries, {Element("O"): -5})
        self.pd6 = GrandPotentialPhaseDiagram(self.entries, {Element("O"): -6})

    def test_stable_entries(self):
        stable_formulas = [ent.original_entry.composition.reduced_formula for ent in self.pd.stable_entries]
        expected_stable = ["Li5FeO4", "Li2FeO3", "LiFeO2", "Fe2O3", "Li2O2"]
        for formula in expected_stable:
            self.assertTrue(formula in stable_formulas, "{} not in stable entries!".format(formula))
        self.assertEqual(len(self.pd6.stable_entries), 4)

    def test_get_formation_energy(self):
        stable_formation_energies = {
            ent.original_entry.composition.reduced_formula: self.pd.get_form_energy(ent)
            for ent in self.pd.stable_entries
        }
        expected_formation_energies = {
            "Fe2O3": 0.0,
            "Li5FeO4": -5.305515040000046,
            "Li2FeO3": -2.3424741500000152,
            "LiFeO2": -0.43026396250000154,
            "Li2O2": 0.0,
        }
        for formula, energy in expected_formation_energies.items():
            self.assertAlmostEqual(
                energy,
                stable_formation_energies[formula],
                7,
                "Calculated formation for {} is not correct!".format(formula),
            )

    def test_str(self):
        self.assertIsNotNone(str(self.pd))


class BasePhaseDiagramTest(PhaseDiagramTest):
    def setUp(self):
        self.entries = EntrySet.from_csv(str(module_dir / "pdentries_test.csv"))
        self.pd = BasePhaseDiagram.from_entries(self.entries)
        warnings.simplefilter("ignore")

    def tearDown(self):
        warnings.simplefilter("default")

    def test_init(self):
        pass

    def test_as_dict_from_dict(self):
        dd = self.pd.as_dict()
        new_pd = BasePhaseDiagram.from_dict(dd)
        new_dd = new_pd.as_dict()
        self.assertEqual(new_dd, dd)


class CompoundPhaseDiagramTest(unittest.TestCase):
    def setUp(self):
        self.entries = EntrySet.from_csv(str(module_dir / "pdentries_test.csv"))
        self.pd = CompoundPhaseDiagram(self.entries, [Composition("Li2O"), Composition("Fe2O3")])

    def test_stable_entries(self):
        stable_formulas = [ent.name for ent in self.pd.stable_entries]
        expected_stable = ["Fe2O3", "Li5FeO4", "LiFeO2", "Li2O"]
        for formula in expected_stable:
            self.assertTrue(formula in stable_formulas)

    def test_get_formation_energy(self):
        stable_formation_energies = {ent.name: self.pd.get_form_energy(ent) for ent in self.pd.stable_entries}
        expected_formation_energies = {
            "Li5FeO4": -7.0773284399999739,
            "Fe2O3": 0,
            "LiFeO2": -0.47455929750000081,
            "Li2O": 0,
        }
        for formula, energy in expected_formation_energies.items():
            self.assertAlmostEqual(energy, stable_formation_energies[formula], 7)

    def test_str(self):
        self.assertIsNotNone(str(self.pd))


class PatchedPhaseDiagramTest(unittest.TestCase):
    def setUp(self):
        self.entries = EntrySet.from_csv(str(module_dir / "reaction_entries_test.csv"))
        self.pd = PhaseDiagram(entries=self.entries)
        self.ppd = PatchedPhaseDiagram(entries=self.entries)

        # novel entries not in any of the patches
        self.novel_comps = [Composition("H5C2OP"), Composition("V2PH4C")]
        for c in self.novel_comps:
            self.assertTrue(c.chemical_system not in self.ppd.spaces)

        self.novel_entries = [PDEntry(c, -39.8) for c in self.novel_comps]

    def test_get_stable_entries(self):
        self.assertEqual(self.pd.stable_entries, self.ppd.stable_entries)

    def test_get_qhull_entries(self):
        # NOTE qhull_entry is an unusually sorted list due to it's construction
        # the order doesn't matter therefore just test if sorted versions are equal.
        self.assertEqual(
            sorted(self.pd.qhull_entries, key=lambda e: e.composition.reduced_composition),
            sorted(self.ppd.qhull_entries, key=lambda e: e.composition.reduced_composition)
        )

    def test_get_decomposition(self):
        for c in self.novel_comps:
            pd_decomp = self.pd.get_decomposition(c)
            ppd_decomp = self.ppd.get_decomposition(c)

            # NOTE unittest doesn't have an assert almost equal for dictionaries.
            for e in pd_decomp:
                self.assertAlmostEqual(pd_decomp[e], ppd_decomp[e], 7)

    def test_get_quasi_e_to_hull(self):
        for e in self.novel_entries:
            self.assertAlmostEqual(
                self.pd.get_quasi_e_to_hull(e),
                self.ppd.get_quasi_e_to_hull(e), 7
            )

    def test_get_equilibrium_reaction_energy(self):
        for e in self.pd.stable_entries:
            self.assertAlmostEqual(
                self.pd.get_equilibrium_reaction_energy(e),
                self.ppd.get_equilibrium_reaction_energy(e), 7
            )


class ReactionDiagramTest(unittest.TestCase):
    def setUp(self):
        module_dir = os.path.dirname(os.path.abspath(__file__))
        self.entries = list(EntrySet.from_csv(os.path.join(module_dir, "reaction_entries_test.csv")).entries)
        for e in self.entries:
            if e.composition.reduced_formula == "VPO5":
                entry1 = e
            if e.composition.reduced_formula == "H4(CO)3":
                entry2 = e
<<<<<<< HEAD

        self.rd = ReactionDiagram(
            entry1=entry1, entry2=entry2, all_entries=self.entries[2:]
        )
=======
        self.rd = ReactionDiagram(entry1=entry1, entry2=entry2, all_entries=self.entries[2:])
>>>>>>> 969ca63c

    def test_get_compound_pd(self):
        self.rd.get_compound_pd()

    def test_formula(self):
        for e in self.rd.rxn_entries:
            self.assertIn(Element.V, e.composition)
            self.assertIn(Element.O, e.composition)
            self.assertIn(Element.C, e.composition)
            self.assertIn(Element.P, e.composition)
            self.assertIn(Element.H, e.composition)
        # formed_formula = [e.composition.reduced_formula for e in
        #                   self.rd.rxn_entries]
        # expected_formula = [
        #     'V0.12707182P0.12707182H0.0441989C0.03314917O0.66850829',
        #     'V0.125P0.125H0.05C0.0375O0.6625',
        #     'V0.12230216P0.12230216H0.05755396C0.04316547O0.65467626',
        #     'V0.11340206P0.11340206H0.08247423C0.06185567O0.62886598',
        #     'V0.11267606P0.11267606H0.08450704C0.06338028O0.62676056',
        #     'V0.11229947P0.11229947H0.0855615C0.06417112O0.62566845',
        #     'V0.09677419P0.09677419H0.12903226C0.09677419O0.58064516',
        #     'V0.05882353P0.05882353H0.23529412C0.17647059O0.47058824',
        #     'V0.04225352P0.04225352H0.28169014C0.21126761O0.42253521']
        #
        # for formula in expected_formula:
        #     self.assertTrue(formula in formed_formula, "%s not in %s" % (formed_formula, expected_formula))


class PDPlotterTest(unittest.TestCase):
    def setUp(self):
        entries = list(EntrySet.from_csv(os.path.join(module_dir, "pdentries_test.csv")))

        self.pd_ternary = PhaseDiagram(entries)
        self.plotter_ternary_mpl = PDPlotter(self.pd_ternary, backend="matplotlib")
        self.plotter_ternary_plotly = PDPlotter(self.pd_ternary, backend="plotly")

        entrieslio = [e for e in entries if "Fe" not in e.composition]
        self.pd_binary = PhaseDiagram(entrieslio)
        self.plotter_binary_mpl = PDPlotter(self.pd_binary, backend="matplotlib")
        self.plotter_binary_plotly = PDPlotter(self.pd_binary, backend="plotly")

        entries.append(PDEntry("C", 0))
        self.pd_quaternary = PhaseDiagram(entries)
        self.plotter_quaternary_mpl = PDPlotter(self.pd_quaternary, backend="matplotlib")
        self.plotter_quaternary_plotly = PDPlotter(self.pd_quaternary, backend="plotly")

    def test_pd_plot_data(self):
        (lines, labels, unstable_entries) = self.plotter_ternary_mpl.pd_plot_data
        self.assertEqual(len(lines), 22)
        self.assertEqual(
            len(labels),
            len(self.pd_ternary.stable_entries),
            "Incorrect number of lines generated!",
        )
        self.assertEqual(
            len(unstable_entries),
            len(self.pd_ternary.all_entries) - len(self.pd_ternary.stable_entries),
            "Incorrect number of lines generated!",
        )
        (lines, labels, unstable_entries) = self.plotter_quaternary_mpl.pd_plot_data
        self.assertEqual(len(lines), 33)
        self.assertEqual(len(labels), len(self.pd_quaternary.stable_entries))
        self.assertEqual(
            len(unstable_entries),
            len(self.pd_quaternary.all_entries) - len(self.pd_quaternary.stable_entries),
        )
        (lines, labels, unstable_entries) = self.plotter_binary_mpl.pd_plot_data
        self.assertEqual(len(lines), 3)
        self.assertEqual(len(labels), len(self.pd_binary.stable_entries))

    def test_mpl_plots(self):
        # Some very basic ("non")-tests. Just to make sure the methods are callable.
        self.plotter_binary_mpl.get_plot().close()
        self.plotter_ternary_mpl.get_plot().close()
        self.plotter_quaternary_mpl.get_plot().close()
        self.plotter_ternary_mpl.get_contour_pd_plot().close()
        self.plotter_ternary_mpl.get_chempot_range_map_plot([Element("Li"), Element("O")]).close()
        self.plotter_ternary_mpl.plot_element_profile(Element("O"), Composition("Li2O")).close()

    def test_plotly_plots(self):
        # Also very basic tests. Ensures callability and 2D vs 3D properties.
        self.plotter_binary_plotly.get_plot()
        self.plotter_ternary_plotly.get_plot()
        self.plotter_quaternary_plotly.get_plot()


class UtilityFunctionTest(unittest.TestCase):
    def test_unique_lines(self):
        testdata = [
            [5, 53, 353],
            [399, 20, 52],
            [399, 400, 20],
            [13, 399, 52],
            [21, 400, 353],
            [393, 5, 353],
            [400, 393, 353],
            [393, 400, 399],
            [393, 13, 5],
            [13, 393, 399],
            [400, 17, 20],
            [21, 17, 400],
        ]
        expected_ans = {
            (5, 393),
            (21, 353),
            (353, 400),
            (5, 13),
            (17, 20),
            (21, 400),
            (17, 400),
            (52, 399),
            (393, 399),
            (20, 52),
            (353, 393),
            (5, 353),
            (5, 53),
            (13, 399),
            (393, 400),
            (13, 52),
            (53, 353),
            (17, 21),
            (13, 393),
            (20, 399),
            (399, 400),
            (20, 400),
        }
        self.assertEqual(uniquelines(testdata), expected_ans)

    def test_triangular_coord(self):
        coord = [0.5, 0.5]
        coord = triangular_coord(coord)
        self.assertTrue(np.allclose(coord, [0.75, 0.4330127]))

    def test_tet_coord(self):
        coord = [0.5, 0.5, 0.5]
        coord = tet_coord(coord)
        self.assertTrue(np.allclose(coord, [1.0, 0.57735027, 0.40824829]))


if __name__ == "__main__":
    unittest.main()<|MERGE_RESOLUTION|>--- conflicted
+++ resolved
@@ -700,14 +700,7 @@
                 entry1 = e
             if e.composition.reduced_formula == "H4(CO)3":
                 entry2 = e
-<<<<<<< HEAD
-
-        self.rd = ReactionDiagram(
-            entry1=entry1, entry2=entry2, all_entries=self.entries[2:]
-        )
-=======
         self.rd = ReactionDiagram(entry1=entry1, entry2=entry2, all_entries=self.entries[2:])
->>>>>>> 969ca63c
 
     def test_get_compound_pd(self):
         self.rd.get_compound_pd()
