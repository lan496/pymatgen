--- conflicted
+++ resolved
@@ -548,28 +548,6 @@
                           "with max diff of {}".format(max_diff))
         return self.__class__(test_new)
 
-<<<<<<< HEAD
-    def summarize(self, voigt=True, zero_index=False, tol=1e-5):
-        """
-        Prints a summary of all indices
-
-        Args:
-            voigt (bool): whether to summarize voigt-notation tensor
-                or true tensor
-            zero_index (bool): whether to use zero indexing in summary or
-                not
-            tol (float): tolerance for grouping
-
-        Returns:
-            None
-        """
-        if voigt:
-            tens = self.voigt
-        else:
-            tens = self
-
-
-=======
     def as_dict(self, voigt=False):
         """
         Serializes the tensor object
@@ -598,7 +576,6 @@
             return cls.from_voigt(d["input_array"])
         else:
             return cls(d["input_array"])
->>>>>>> 82e7c5c4
 
 
 class TensorCollection(collections.Sequence, MSONable):
