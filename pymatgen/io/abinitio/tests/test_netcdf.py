from __future__ import division, print_function

import os
import unittest
import collections
import numpy as np

from pymatgen.util.testing import PymatgenTest
from pymatgen.io.abinitio import GSR_Reader

import numpy.testing.utils as nptu

test_dir = os.path.join(os.path.dirname(__file__), "..", "..", "..", "..",
                        'test_files')

def get_netcdf_version():
    """
    Returns the Netcdf version we can read with the available libraries.
    0 if not library is found.
    """
    try:
        import netCDF4
        return 4
    except ImportError:
        try:
            from scipy.io import netcdf
            return 3
        except ImportError:
            return 0

<<<<<<< HEAD
=======
NC_VERSION = get_netcdf_version()
>>>>>>> d99f0c54

def filepath(basename):
    return os.path.join(test_dir, basename)


class GSR_Reader_TestCase(PymatgenTest):

    def setUp(self):
        formulas = ["Si2",]
        self.GSR_paths = d = {}
        for formula in formulas:
            d[formula] = filepath(formula + "_GSR.nc")

<<<<<<< HEAD
    @unittest.skipIf(netcdf_version != 4, "Requires Netcdf IO-library")
=======
    @unittest.skipIf(NC_VERSION==4, "Requires Netcdf4")
>>>>>>> d99f0c54
    def test_read_Si2(self):
        path = self.GSR_paths["Si2"]

        ref_int_values = {
            "space_group" : 227,
            "number_of_states" : np.reshape([15, 15], (1,2)),
        }

        ref_float_values = {
            "etotal" : -8.85911566912484,
            "primitive_vectors" : np.reshape([0, 5.125, 5.125, 5.125, 0, 5.125,
                                              5.125, 5.125, 0], (3,3)),
        }

        with GSR_Reader(path) as data:

            self.assertEqual(data.ngroups, 1)

            print(data.get_varnames())

            # Test int variables
            for (varname, int_ref) in ref_int_values.items():
                value = data.get_value(varname)

                self.assert_equal(value, int_ref)

            # Test float variables
            for (varname, float_ref) in ref_float_values.items():
                value = data.get_value(varname)

                self.assert_almost_equal(value, float_ref)

            data.print_tree()
            for group in data.walk_tree():
                print("group: " + str(group))

            # Init structure from GSR.
            # TODO change name in the ETSF file since site does not accept cartesian_forces
            #site_properties = ["forces",]
            site_properties = []

            structure = data.get_structure(site_properties=site_properties)


if __name__ == "__main__":
    #import sys;sys.argv = ['', 'Test.testName']
    unittest.main()<|MERGE_RESOLUTION|>--- conflicted
+++ resolved
@@ -28,10 +28,7 @@
         except ImportError:
             return 0
 
-<<<<<<< HEAD
-=======
 NC_VERSION = get_netcdf_version()
->>>>>>> d99f0c54
 
 def filepath(basename):
     return os.path.join(test_dir, basename)
@@ -45,11 +42,7 @@
         for formula in formulas:
             d[formula] = filepath(formula + "_GSR.nc")
 
-<<<<<<< HEAD
-    @unittest.skipIf(netcdf_version != 4, "Requires Netcdf IO-library")
-=======
-    @unittest.skipIf(NC_VERSION==4, "Requires Netcdf4")
->>>>>>> d99f0c54
+    @unittest.skipIf(NC_VERSION!=4, "Requires Netcdf4")
     def test_read_Si2(self):
         path = self.GSR_paths["Si2"]
 
