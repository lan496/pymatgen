# coding: utf-8
# Copyright (c) Pymatgen Development Team.
# Distributed under the terms of the MIT License.

"""
Input sets for Qchem
"""

import logging
import os
from typing import Dict, List, Optional

from monty.io import zopen

from pymatgen.core.structure import Molecule
from pymatgen.io.qchem.inputs import QCInput
from pymatgen.io.qchem.utils import lower_and_check_unique

<<<<<<< HEAD
__author__ = "Ryan Kingsbury, Samuel Blau, Brandon Wood, Shyam Dwaraknath"
__copyright__ = "Copyright 2018-2021, The Materials Project"
=======
__author__ = "Samuel Blau, Brandon Wood, Shyam Dwaraknath, Evan Spotte-Smith"
__copyright__ = "Copyright 2018, The Materials Project"
>>>>>>> 5126b5bc
__version__ = "0.1"

logger = logging.getLogger(__name__)


class QChemDictSet(QCInput):
    """
    Build a QCInput given all the various input parameters. Can be extended by standard implementations below.
    """

    def __init__(
        self,
        molecule: Molecule,
        job_type: str,
        basis_set: str,
        scf_algorithm: str,
        dft_rung: int = 4,
        pcm_dielectric: Optional[float] = None,
        smd_solvent: Optional[str] = None,
        custom_smd: Optional[str] = None,
        opt_variables: Optional[Dict[str, List]] = None,
        scan_variables: Optional[Dict[str, List]] = None,
        max_scf_cycles: int = 200,
        geom_opt_max_cycles: int = 200,
        plot_cubes: bool = False,
        overwrite_inputs: Optional[Dict] = None,
    ):
        """
        Args:
            molecule (Pymatgen Molecule object)
            job_type (str): QChem job type to run. Valid options are "opt" for optimization,
                "sp" for single point, "freq" for frequency calculation, or "force" for
                force evaluation.
            basis_set (str): Basis set to use. For example, "def2-tzvpd".
            scf_algorithm (str): Algorithm to use for converging the SCF. Recommended choices are
                "DIIS", "GDM", and "DIIS_GDM". Other algorithms supported by Qchem's GEN_SCFMAN
                module will also likely perform well. Refer to the QChem manual for further details.
            dft_rung (int): Select the DFT functional among 5 recommended levels of theory,
                in order of increasing accuracy/cost. 1 = B3LYP, 2=B3lYP+D3, 3=ωB97X-D,
                4=ωB97X-V, 5=ωB97M-V. (Default: 4)

                To set a functional not given by one of the above, set the overwrite_inputs
                argument to {"method":"<NAME OF FUNCTIONAL>"}

                **Note that the "rungs" in this argument do NOT correspond to rungs on "Jacob's
                Ladder of Density Functional Approxmations"**
            pcm_dielectric (int): Dielectric constant to use for PCM implicit solvation model. (Default: None)
            smd_solvent (str): Solvent to use for SMD implicit solvation model. (Default: None)
                Examples include "water", "ethanol", "methanol", and "acetonitrile". Refer to the QChem
                manual for a complete list of solvents available. To define a custom solvent, set this
                argument to "custom" and populate custom_smd with the necessary parameters.

                **Note that only one of smd_solvent and pcm_dielectric may be set.**
            custom_smd (str): List of parameters to define a custom solvent in SMD. (Default: None)
                Must be given as a string of seven comma separated values in the following order:
                "dielectric, refractive index, acidity, basicity, surface tension, aromaticity,
                electronegative halogenicity"
                Refer to the QChem manual for further details.
            max_scf_cycles (int): Maximum number of SCF iterations. (Default: 200)
            geom_opt_max_cycles (int): Maximum number of geometry optimization iterations. (Default: 200)
            plot_cubes (bool): Whether to write CUBE files of the electron density. (Default: False)
            overwrite_inputs (dict): Dictionary of QChem input sections to add or overwrite variables.
                The currently available sections (keys) are rem, pcm, solvent, smx, and plots. The value of
                each key is a dictionary of key value pairs relevant to that section. For example, to add
                a new variable to the rem section that sets symmetry to false, use

                overwrite_inputs = {"rem": {"symmetry": "false"}}

                **Note that if something like basis is added to the rem dict it will overwrite
                the default basis.**
        """
        self.molecule = molecule
        self.job_type = job_type
        self.basis_set = basis_set
        self.scf_algorithm = scf_algorithm
        self.dft_rung = dft_rung
        self.pcm_dielectric = pcm_dielectric
        self.smd_solvent = smd_solvent
        self.custom_smd = custom_smd
        self.opt_variables = opt_variables
        self.scan_variables = scan_variables
        self.max_scf_cycles = max_scf_cycles
        self.geom_opt_max_cycles = geom_opt_max_cycles
        self.plot_cubes = plot_cubes
        self.overwrite_inputs = overwrite_inputs

        pcm_defaults = {
            "heavypoints": "194",
            "hpoints": "194",
            "radii": "uff",
            "theory": "cpcm",
            "vdwscale": "1.1",
        }

        plots_defaults = {"grid_spacing": "0.05", "total_density": "0"}

        if self.opt_variables is None:
            myopt = dict()
        else:
            myopt = self.opt_variables

        if self.scan_variables is None:
            myscan = dict()
        else:
            myscan = self.scan_variables

        mypcm = dict()
        mysolvent = dict()
        mysmx = dict()
        myplots = dict()
        myrem = dict()
        myrem["job_type"] = job_type
        myrem["basis"] = self.basis_set
        myrem["max_scf_cycles"] = str(self.max_scf_cycles)
        myrem["gen_scfman"] = "true"
        myrem["xc_grid"] = "3"
        myrem["scf_algorithm"] = self.scf_algorithm
        myrem["resp_charges"] = "true"
        myrem["symmetry"] = "false"
        myrem["sym_ignore"] = "true"

        if self.dft_rung == 1:
            myrem["method"] = "b3lyp"
        elif self.dft_rung == 2:
            myrem["method"] = "b3lyp"
            myrem["dft_D"] = "D3_BJ"
        elif self.dft_rung == 3:
            myrem["method"] = "wb97xd"
        elif self.dft_rung == 4:
            myrem["method"] = "wb97xv"
        elif self.dft_rung == 5:
            myrem["method"] = "wb97mv"
        else:
            raise ValueError("dft_rung should be between 1 and 5!")

        if self.job_type.lower() in ["opt", "ts", "pes_scan"]:
            myrem["geom_opt_max_cycles"] = str(self.geom_opt_max_cycles)

        if self.pcm_dielectric is not None and self.smd_solvent is not None:
            raise ValueError("Only one of pcm or smd may be used for solvation.")

        if self.pcm_dielectric is not None:
            mypcm = pcm_defaults
            mysolvent["dielectric"] = str(self.pcm_dielectric)
            myrem["solvent_method"] = "pcm"

        if self.smd_solvent is not None:
            if self.smd_solvent == "custom":
                mysmx["solvent"] = "other"
            else:
                mysmx["solvent"] = self.smd_solvent
            myrem["solvent_method"] = "smd"
            myrem["ideriv"] = "1"
            if self.smd_solvent == "custom" or self.smd_solvent == "other":
                if self.custom_smd is None:
                    raise ValueError(
                        "A user-defined SMD requires passing custom_smd, a string"
                        + " of seven comma separated values in the following order:"
                        + " dielectric, refractive index, acidity, basicity, surface"
                        + " tension, aromaticity, electronegative halogenicity"
                    )

        if self.plot_cubes:
            myplots = plots_defaults
            myrem["plots"] = "true"
            myrem["make_cube_files"] = "true"

        if self.overwrite_inputs:
            for sec, sec_dict in self.overwrite_inputs.items():
                if sec == "rem":
                    temp_rem = lower_and_check_unique(sec_dict)
                    for k, v in temp_rem.items():
                        myrem[k] = v
                if sec == "pcm":
                    temp_pcm = lower_and_check_unique(sec_dict)
                    for k, v in temp_pcm.items():
                        mypcm[k] = v
                if sec == "solvent":
                    temp_solvent = lower_and_check_unique(sec_dict)
                    for k, v in temp_solvent.items():
                        mysolvent[k] = v
                if sec == "smx":
                    temp_smx = lower_and_check_unique(sec_dict)
                    for k, v in temp_smx.items():
                        mysmx[k] = v
                if sec == "scan":
                    temp_scan = lower_and_check_unique(sec_dict)
                    for k, v in temp_scan.items():
                        myscan[k] = v
                if sec == "plots":
                    temp_plots = lower_and_check_unique(sec_dict)
                    for k, v in temp_plots.items():
                        myplots[k] = v

        super().__init__(
            self.molecule,
            rem=myrem,
            opt=myopt,
            pcm=mypcm,
            solvent=mysolvent,
            smx=mysmx,
            scan=myscan,
            plots=myplots,
        )

    def write(self, input_file: str):
        """
        Args:
            input_file (str): Filename
        """
        self.write_file(input_file)
        if self.smd_solvent == "custom" or self.smd_solvent == "other":
            with zopen(os.path.join(os.path.dirname(input_file), "solvent_data"), "wt") as f:
                f.write(self.custom_smd)


class SinglePointSet(QChemDictSet):
    """
    QChemDictSet for a single point calculation
    """

    def __init__(
        self,
        molecule: Molecule,
        basis_set: str = "def2-tzvppd",
        scf_algorithm: str = "diis",
        dft_rung: int = 3,
        pcm_dielectric: Optional[float] = None,
        smd_solvent: Optional[str] = None,
        custom_smd: Optional[str] = None,
        max_scf_cycles: int = 200,
        plot_cubes: bool = False,
        overwrite_inputs: Optional[Dict] = None,
    ):
        """

        Args:
            molecule ():
            dft_rung ():
            basis_set ():
            pcm_dielectric ():
            smd_solvent ():
            custom_smd ():
            scf_algorithm ():
            max_scf_cycles ():
            plot_cubes() :
            overwrite_inputs ():
        """
        self.basis_set = basis_set
        self.scf_algorithm = scf_algorithm
        self.max_scf_cycles = max_scf_cycles
        super().__init__(
            molecule=molecule,
            job_type="sp",
            dft_rung=dft_rung,
            pcm_dielectric=pcm_dielectric,
            smd_solvent=smd_solvent,
            custom_smd=custom_smd,
            basis_set=self.basis_set,
            scf_algorithm=self.scf_algorithm,
            max_scf_cycles=self.max_scf_cycles,
            plot_cubes=plot_cubes,
            overwrite_inputs=overwrite_inputs,
        )


class OptSet(QChemDictSet):
    """
    QChemDictSet for a geometry optimization
    """

    def __init__(
        self,
        molecule: Molecule,
        basis_set: str = "def2-tzvppd",
        scf_algorithm: str = "diis",
        dft_rung: int = 3,
        pcm_dielectric: Optional[float] = None,
        smd_solvent: Optional[str] = None,
        custom_smd: Optional[str] = None,
        max_scf_cycles: int = 200,
        plot_cubes: bool = False,
        opt_variables: Optional[Dict[str, List]] = None,
        geom_opt_max_cycles: int = 200,
        overwrite_inputs: Optional[Dict] = None,
    ):
        """
        Args:
            molecule ():
            dft_rung ():
            basis_set ():
            pcm_dielectric ():
            smd_solvent ():
            custom_smd ():
            scf_algorithm ():
            max_scf_cycles ():
            opt_variables ():
            geom_opt_max_cycles ():
            plot_cubes ():
            overwrite_inputs ():
        """
        self.basis_set = basis_set
        self.scf_algorithm = scf_algorithm
        self.max_scf_cycles = max_scf_cycles
        self.geom_opt_max_cycles = geom_opt_max_cycles
        super().__init__(
            molecule=molecule,
            job_type="opt",
            dft_rung=dft_rung,
            pcm_dielectric=pcm_dielectric,
            smd_solvent=smd_solvent,
            custom_smd=custom_smd,
            opt_variables=opt_variables,
            basis_set=self.basis_set,
            scf_algorithm=self.scf_algorithm,
            max_scf_cycles=self.max_scf_cycles,
            geom_opt_max_cycles=self.geom_opt_max_cycles,
            plot_cubes=plot_cubes,
            overwrite_inputs=overwrite_inputs,
        )


class TransitionStateSet(QChemDictSet):
    """
    QChemDictSet for a transition-state search
    """

    def __init__(
        self,
        molecule: Molecule,
        basis_set: str = "def2-tzvppd",
        scf_algorithm: str = "diis",
        dft_rung: int = 3,
        pcm_dielectric: Optional[float] = None,
        smd_solvent: Optional[str] = None,
        custom_smd: Optional[str] = None,
        max_scf_cycles: int = 200,
        plot_cubes: bool = False,
        opt_variables: Optional[Dict[str, List]] = None,
        geom_opt_max_cycles: int = 200,
        overwrite_inputs: Optional[Dict] = None,
    ):
        """
        Args:
            molecule ():
            dft_rung ():
            basis_set ():
            pcm_dielectric ():
            smd_solvent ():
            custom_smd ():
            opt_variables ():
            scf_algorithm ():
            max_scf_cycles ():
            geom_opt_max_cycles ():
            overwrite_inputs ():
        """
        self.basis_set = basis_set
        self.scf_algorithm = scf_algorithm
        self.max_scf_cycles = max_scf_cycles
        self.geom_opt_max_cycles = geom_opt_max_cycles
        super().__init__(
            molecule=molecule,
            job_type="ts",
            dft_rung=dft_rung,
            pcm_dielectric=pcm_dielectric,
            smd_solvent=smd_solvent,
            custom_smd=custom_smd,
            opt_variables=opt_variables,
            basis_set=self.basis_set,
            scf_algorithm=self.scf_algorithm,
            max_scf_cycles=self.max_scf_cycles,
            geom_opt_max_cycles=self.geom_opt_max_cycles,
            plot_cubes=plot_cubes,
            overwrite_inputs=overwrite_inputs,
        )


class ForceSet(QChemDictSet):
    """
    QChemDictSet for a force (gradient) calculation
    """

    def __init__(
        self,
        molecule: Molecule,
        basis_set: str = "def2-tzvppd",
        scf_algorithm: str = "diis",
        dft_rung: int = 3,
        pcm_dielectric: Optional[float] = None,
        smd_solvent: Optional[str] = None,
        custom_smd: Optional[str] = None,
        max_scf_cycles: int = 200,
        plot_cubes: bool = False,
        overwrite_inputs: Optional[Dict] = None,
    ):
        """
        Args:
            molecule ():
            dft_rung ():
            basis_set ():
            pcm_dielectric ():
            smd_solvent ():
            custom_smd ():
            scf_algorithm ():
            max_scf_cycles ():
            plot_cubes ():
            overwrite_inputs ():
        """
        self.basis_set = basis_set
        self.scf_algorithm = scf_algorithm
        self.max_scf_cycles = max_scf_cycles
        super().__init__(
            molecule=molecule,
            job_type="force",
            dft_rung=dft_rung,
            pcm_dielectric=pcm_dielectric,
            smd_solvent=smd_solvent,
            custom_smd=custom_smd,
            basis_set=self.basis_set,
            scf_algorithm=self.scf_algorithm,
            max_scf_cycles=self.max_scf_cycles,
            plot_cubes=plot_cubes,
            overwrite_inputs=overwrite_inputs,
        )


class FreqSet(QChemDictSet):
    """
    QChemDictSet for a frequency calculation
    """

    def __init__(
        self,
        molecule: Molecule,
        basis_set: str = "def2-tzvppd",
        scf_algorithm: str = "diis",
        dft_rung: int = 3,
        pcm_dielectric: Optional[float] = None,
        smd_solvent: Optional[str] = None,
        custom_smd: Optional[str] = None,
        max_scf_cycles: int = 200,
        plot_cubes: bool = False,
        overwrite_inputs: Optional[Dict] = None,
    ):
        """
        Args:
            molecule ():
            dft_rung ():
            basis_set ():
            pcm_dielectric ():
            smd_solvent ():
            custom_smd ():
            scf_algorithm ():
            max_scf_cycles ():
            plot_cubes ():
            overwrite_inputs ():
        """
        self.basis_set = basis_set
        self.scf_algorithm = scf_algorithm
        self.max_scf_cycles = max_scf_cycles
        super().__init__(
            molecule=molecule,
            job_type="freq",
            dft_rung=dft_rung,
            pcm_dielectric=pcm_dielectric,
            smd_solvent=smd_solvent,
            custom_smd=custom_smd,
            basis_set=self.basis_set,
            scf_algorithm=self.scf_algorithm,
            max_scf_cycles=self.max_scf_cycles,
            plot_cubes=plot_cubes,
            overwrite_inputs=overwrite_inputs,
        )


class PESScanSet(QChemDictSet):
    """
    QChemDictSet for a potential energy surface scan (PES_SCAN) calculation,
    used primarily to identify possible transition states or to sample different
    geometries.
    Note: Because there are no defaults that can be used for a PES scan (the
    variables are completely dependent on the molecular structure), by default
    scan_variables = None. However, a PES Scan job should not be run with less
    than one variable (or more than two variables).
    """

    def __init__(
        self,
        molecule: Molecule,
        basis_set: str = "def2-tzvppd",
        scf_algorithm: str = "diis",
        dft_rung: int = 3,
        pcm_dielectric: Optional[float] = None,
        smd_solvent: Optional[str] = None,
        custom_smd: Optional[str] = None,
        max_scf_cycles: int = 200,
        plot_cubes: bool = False,
        opt_variables: Optional[Dict[str, List]] = None,
        scan_variables: Optional[Dict[str, List]] = None,
        overwrite_inputs: Optional[Dict] = None,
    ):
        """
        Args:
            molecule ():
            dft_rung ():
            basis_set ():
            pcm_dielectric ():
            smd_solvent ():
            custom_smd ():
            opt_variables ():
            scan_variables ():
            scf_algorithm ():
            max_scf_cycles ():
            plot_cubes ():
            overwrite_inputs ():
        """
        self.basis_set = basis_set
        self.scf_algorithm = scf_algorithm
        self.max_scf_cycles = max_scf_cycles

        if scan_variables is None:
            raise ValueError("Cannot run a pes_scan job without some variable " "to scan over!")

        super().__init__(
            molecule=molecule,
            job_type="pes_scan",
            dft_rung=dft_rung,
            pcm_dielectric=pcm_dielectric,
            smd_solvent=smd_solvent,
            custom_smd=custom_smd,
            opt_variables=opt_variables,
            scan_variables=scan_variables,
            basis_set=self.basis_set,
            scf_algorithm=self.scf_algorithm,
            max_scf_cycles=self.max_scf_cycles,
            plot_cubes=plot_cubes,
            overwrite_inputs=overwrite_inputs,
        )<|MERGE_RESOLUTION|>--- conflicted
+++ resolved
@@ -16,13 +16,8 @@
 from pymatgen.io.qchem.inputs import QCInput
 from pymatgen.io.qchem.utils import lower_and_check_unique
 
-<<<<<<< HEAD
-__author__ = "Ryan Kingsbury, Samuel Blau, Brandon Wood, Shyam Dwaraknath"
+__author__ = "Samuel Blau, Brandon Wood, Shyam Dwaraknath, Evan Spotte-Smith, Ryan Kingsbury"
 __copyright__ = "Copyright 2018-2021, The Materials Project"
-=======
-__author__ = "Samuel Blau, Brandon Wood, Shyam Dwaraknath, Evan Spotte-Smith"
-__copyright__ = "Copyright 2018, The Materials Project"
->>>>>>> 5126b5bc
 __version__ = "0.1"
 
 logger = logging.getLogger(__name__)
