--- conflicted
+++ resolved
@@ -30,14 +30,11 @@
 from monty.json import MSONable
 from monty.serialization import loadfn
 
-<<<<<<< HEAD
+from pymatgen import yaml
 from pymatgen.core.periodic_table import Element
 from pymatgen.core.lattice import Lattice
 from pymatgen.core.structure import Molecule, Structure
 from pymatgen.core.operations import SymmOp
-=======
-from pymatgen import Element, Lattice, Molecule, Structure, SymmOp, yaml
->>>>>>> 2cfe411e
 from pymatgen.util.io_utils import clean_lines
 
 __author__ = "Kiran Mathew, Zhi Deng, Tingzheng Hou"
