# coding: utf-8
# Copyright (c) Pymatgen Development Team.
# Distributed under the terms of the MIT License.


import hashlib
import tempfile
import unittest

import pytest  # type: ignore
from _pytest.monkeypatch import MonkeyPatch  # type: ignore
from monty.json import MontyDecoder

from pymatgen import SETTINGS
from pymatgen.core import Species, Lattice, Structure
from pymatgen.core.surface import SlabGenerator
from pymatgen.io.vasp.inputs import Poscar, Kpoints
from pymatgen.io.vasp.outputs import Vasprun
from pymatgen.io.vasp.sets import *
from pymatgen.util.testing import PymatgenTest

MODULE_DIR = Path(__file__).resolve().parent

dec = MontyDecoder()


class SetChangeCheckTest(PymatgenTest):
    def test_sets_changed(self):
        # WARNING!
        # These tests will fail when you change an input set.
        # They are included as a sanity check: if you want to change
        # an input set, please make sure to notify the users for that set.
        # For sets starting with "MVL" this is @shyuep, for sets starting
        # with "MP" this is @shyuep and @mkhorton.
        os.chdir(MODULE_DIR / "..")
        input_sets = glob.glob("*.yaml")
        hashes = {}
        for input_set in input_sets:
            with open(input_set, "r") as f:
                hashes[input_set] = hashlib.sha1(f.read().encode("utf-8")).hexdigest()
        known_hashes = {
<<<<<<< HEAD
            'MVLGWSet.yaml': 'f4df9516cf7dd923b37281172c662a70fa32bebc',
            'MVLRelax52Set.yaml': 'eb538ffb45c0cd13f13df48afc1e71c44d2e34b2',
            'MPHSERelaxSet.yaml': '2bb969e64b57ff049077c8ec10e64f94c9c97f42',
            'VASPIncarBase.yaml': '19762515f8deefb970f2968fca48a0d67f7964d4',
            'MPSCANRelaxSet.yaml': '9b115af9415a422bdec784ff7f6ae5b18dec02b6',
            'MPRelaxSet.yaml': '4ea97d776fbdc7e168036f73e9176012a56c0a45',
            'MITRelaxSet.yaml': '1a0970f8cad9417ec810f7ab349dc854eaa67010',
            'vdW_parameters.yaml': '66541f58b221c8966109156f4f651b2ca8aa76da'}
=======
            "MVLGWSet.yaml": "f4df9516cf7dd923b37281172c662a70fa32bebc",
            "MVLRelax52Set.yaml": "eb538ffb45c0cd13f13df48afc1e71c44d2e34b2",
            "MPHSERelaxSet.yaml": "2bb969e64b57ff049077c8ec10e64f94c9c97f42",
            "VASPIncarBase.yaml": "dbdbfe7d5c055a3f1e87223a031ae3ad58631395",
            "MPSCANRelaxSet.yaml": "2604952d387f6531bfc37641ac3b1ffcce9f1bc1",
            "MPRelaxSet.yaml": "4ea97d776fbdc7e168036f73e9176012a56c0a45",
            "MITRelaxSet.yaml": "1a0970f8cad9417ec810f7ab349dc854eaa67010",
            "vdW_parameters.yaml": "66541f58b221c8966109156f4f651b2ca8aa76da",
        }
>>>>>>> 356b7312

        self.assertDictEqual(
            hashes,
            known_hashes,
            "These tests will fail when you change an input set. "
            "They are included as a sanity check: if you want to "
            "change an input set, please make sure to notify the "
            "users for that set. "
            'For sets starting with "MVL" this is @shyuep, '
            'for sets starting with "MP" this is @shyuep and @mkhorton.',
        )


class MITMPRelaxSetTest(PymatgenTest):
    @classmethod
    def setUpClass(cls):
        cls.monkeypatch = MonkeyPatch()

        filepath = cls.TEST_FILES_DIR / "POSCAR"
        poscar = Poscar.from_file(filepath)
        cls.structure = poscar.structure
        cls.coords = [[0, 0, 0], [0.75, 0.5, 0.75]]
        cls.lattice = Lattice(
            [
                [3.8401979337, 0.00, 0.00],
                [1.9200989668, 3.3257101909, 0.00],
                [0.00, -2.2171384943, 3.1355090603],
            ]
        )

        cls.mitset = MITRelaxSet(cls.structure)
        cls.mitset_unsorted = MITRelaxSet(cls.structure, sort_structure=False)
        cls.mpset = MPRelaxSet(cls.structure)

    def setUp(self):
        warnings.simplefilter("ignore")

    def tearDown(self):
        warnings.simplefilter("default")

    def test_metal_check(self):
        structure = Structure.from_spacegroup(
            "Fm-3m", Lattice.cubic(3), ["Cu"], [[0, 0, 0]]
        )

        with warnings.catch_warnings(record=True) as w:
            # Cause all warnings to always be triggered.
            warnings.simplefilter("always")
            # Trigger a warning.
            vis = MITRelaxSet(structure)
            incar = vis.incar
            # Verify some things
            self.assertIn("ISMEAR", str(w[-1].message))

    def test_poscar(self):
        structure = Structure(self.lattice, ["Fe", "Mn"], self.coords)
        mitparamset = MITRelaxSet(structure, sort_structure=False)
        s_unsorted = mitparamset.poscar.structure
        mitparamset = MITRelaxSet(structure, sort_structure=True)
        s_sorted = mitparamset.poscar.structure
        self.assertEqual(s_unsorted[0].specie.symbol, "Fe")
        self.assertEqual(s_sorted[0].specie.symbol, "Mn")

    def test_potcar_symbols(self):
        coords = list()
        coords.append([0, 0, 0])
        coords.append([0.75, 0.5, 0.75])
        coords.append([0.75, 0.25, 0.75])
        lattice = Lattice(
            [
                [3.8401979337, 0.00, 0.00],
                [1.9200989668, 3.3257101909, 0.00],
                [0.00, -2.2171384943, 3.1355090603],
            ]
        )
        structure = Structure(lattice, ["P", "Fe", "O"], coords)
        mitparamset = MITRelaxSet(structure)
        syms = mitparamset.potcar_symbols
        self.assertEqual(syms, ["Fe", "P", "O"])
        paramset = MPRelaxSet(structure, sort_structure=False)
        syms = paramset.potcar_symbols
        self.assertEqual(syms, ["P", "Fe_pv", "O"])

    def test_potcar_validation(self):
        structure = Structure(self.lattice, ["P", "Fe"], self.coords)
        # Use pytest's monkeypatch to temporarily point pymatgen to a directory
        # containing the wrong POTCARs (LDA potcars in a PBE directory)
        with self.monkeypatch.context() as m:
            m.setitem(SETTINGS, "PMG_VASP_PSP_DIR", str(self.TEST_FILES_DIR / "wrong_potcars"))
            with pytest.warns(BadInputSetWarning, match="not known by pymatgen"):
                MITRelaxSet(structure).potcar

    def test_lda_potcar(self):
        structure = Structure(self.lattice, ["P", "Fe"], self.coords)
        p = MITRelaxSet(structure, potcar_functional="LDA").potcar
        self.assertEqual(p.functional, "LDA")

    def test_nelect(self):
        coords = [[0] * 3, [0.5] * 3, [0.75] * 3]
        lattice = Lattice.cubic(4)
        s = Structure(lattice, ["Si", "Si", "Fe"], coords)
        self.assertAlmostEqual(MITRelaxSet(s).nelect, 16)

        # Check that it works even when oxidation states are present. Was a bug
        # previously.
        s = Structure(lattice, ["Si4+", "Si4+", "Fe2+"], coords)
        self.assertAlmostEqual(MITRelaxSet(s).nelect, 16)
        self.assertAlmostEqual(MPRelaxSet(s).nelect, 22)

        # Check that it works for disordered structure. Was a bug previously
        s = Structure(lattice, ["Si4+", "Fe2+", "Si4+"], coords)
        self.assertAlmostEqual(MITRelaxSet(s).nelect, 16)
        self.assertAlmostEqual(MPRelaxSet(s).nelect, 22)

    def test_get_incar(self):

        incar = self.mpset.incar

        self.assertEqual(incar["LDAUU"], [5.3, 0, 0])
        self.assertAlmostEqual(incar["EDIFF"], 0.0012)

        incar = self.mitset.incar
        self.assertEqual(incar["LDAUU"], [4.0, 0, 0])
        self.assertAlmostEqual(incar["EDIFF"], 1e-5)

        si = 14
        coords = list()
        coords.append(np.array([0, 0, 0]))
        coords.append(np.array([0.75, 0.5, 0.75]))

        # Silicon structure for testing.
        latt = Lattice(
            np.array(
                [
                    [3.8401979337, 0.00, 0.00],
                    [1.9200989668, 3.3257101909, 0.00],
                    [0.00, -2.2171384943, 3.1355090603],
                ]
            )
        )
        struct = Structure(latt, [si, si], coords)
        incar = MPRelaxSet(struct).incar
        self.assertNotIn("LDAU", incar)

        coords = list()
        coords.append([0, 0, 0])
        coords.append([0.75, 0.5, 0.75])
        lattice = Lattice(
            [
                [3.8401979337, 0.00, 0.00],
                [1.9200989668, 3.3257101909, 0.00],
                [0.00, -2.2171384943, 3.1355090603],
            ]
        )
        struct = Structure(lattice, ["Fe", "Mn"], coords)

        incar = MPRelaxSet(struct).incar
        self.assertNotIn("LDAU", incar)

        # check fluorides
        struct = Structure(lattice, ["Fe", "F"], coords)
        incar = MPRelaxSet(struct).incar
        self.assertEqual(incar["LDAUU"], [5.3, 0])
        self.assertEqual(incar["MAGMOM"], [5, 0.6])

        struct = Structure(lattice, ["Fe", "F"], coords)
        incar = MITRelaxSet(struct).incar
        self.assertEqual(incar["LDAUU"], [4.0, 0])

        # Make sure this works with species.
        struct = Structure(lattice, ["Fe2+", "O2-"], coords)
        incar = MPRelaxSet(struct).incar
        self.assertEqual(incar["LDAUU"], [5.3, 0])

        struct = Structure(
            lattice, ["Fe", "Mn"], coords, site_properties={"magmom": (5.2, -4.5)}
        )
        incar = MPRelaxSet(struct).incar
        self.assertEqual(incar["MAGMOM"], [-4.5, 5.2])

        incar = MITRelaxSet(struct, sort_structure=False).incar
        self.assertEqual(incar["MAGMOM"], [5.2, -4.5])

        struct = Structure(lattice, [Species("Fe", 2, {"spin": 4.1}), "Mn"], coords)
        incar = MPRelaxSet(struct).incar
        self.assertEqual(incar["MAGMOM"], [5, 4.1])

        struct = Structure(lattice, ["Mn3+", "Mn4+"], coords)
        incar = MITRelaxSet(struct).incar
        self.assertEqual(incar["MAGMOM"], [4, 3])

        userset = MPRelaxSet(
            struct, user_incar_settings={"MAGMOM": {"Fe": 10, "S": -5, "Mn3+": 100}}
        )
        self.assertEqual(userset.incar["MAGMOM"], [100, 0.6])

        noencutset = MPRelaxSet(struct, user_incar_settings={"ENCUT": None})
        self.assertNotIn("ENCUT", noencutset.incar)

        # sulfide vs sulfate test

        coords = list()
        coords.append([0, 0, 0])
        coords.append([0.75, 0.5, 0.75])
        coords.append([0.25, 0.5, 0])

        struct = Structure(lattice, ["Fe", "Fe", "S"], coords)
        incar = MITRelaxSet(struct).incar
        self.assertEqual(incar["LDAUU"], [1.9, 0])

        # Make sure Matproject sulfides are ok.
        self.assertNotIn("LDAUU", MPRelaxSet(struct).incar)

        struct = Structure(lattice, ["Fe", "S", "O"], coords)
        incar = MITRelaxSet(struct).incar
        self.assertEqual(incar["LDAUU"], [4.0, 0, 0])

        # Make sure Matproject sulfates are ok.
        self.assertEqual(MPRelaxSet(struct).incar["LDAUU"], [5.3, 0, 0])

        # test for default LDAUU value
        userset_ldauu_fallback = MPRelaxSet(
            struct, user_incar_settings={"LDAUU": {"Fe": 5.0, "S": 0}}
        )
        self.assertEqual(userset_ldauu_fallback.incar["LDAUU"], [5.0, 0, 0])

        # Expected to be oxide (O is the most electronegative atom)
        s = Structure(lattice, ["Fe", "O", "S"], coords)
        incar = MITRelaxSet(s).incar
        self.assertEqual(incar["LDAUU"], [4.0, 0, 0])

        # Expected to be chloride (Cl is the most electronegative atom)
        s = Structure(lattice, ["Fe", "Cl", "S"], coords)
        incar = MITRelaxSet(s, user_incar_settings={"LDAU": True}).incar
        self.assertFalse("LDAUU" in incar)  # LDAU = False

        # User set a compound to be sulfide by specifing values of "LDAUL" etc.
        s = Structure(lattice, ["Fe", "Cl", "S"], coords)
        incar = MITRelaxSet(
            s,
            user_incar_settings={
                "LDAU": True,
                "LDAUL": {"Fe": 3},
                "LDAUU": {"Fe": 1.8},
            },
        ).incar
        self.assertEqual(incar["LDAUL"], [3.0, 0, 0])
        self.assertEqual(incar["LDAUU"], [1.8, 0, 0])

        # test that van-der-Waals parameters are parsed correctly
        incar = MITRelaxSet(struct, vdw="optB86b").incar
        self.assertEqual(incar["GGA"], "Mk")
        self.assertEqual(incar["LUSE_VDW"], True)
        self.assertEqual(incar["PARAM1"], 0.1234)

        # Test that NELECT is updated when a charge is present
        si = 14
        coords = list()
        coords.append(np.array([0, 0, 0]))
        coords.append(np.array([0.75, 0.5, 0.75]))

        # Silicon structure for testing.
        latt = Lattice(
            np.array(
                [
                    [3.8401979337, 0.00, 0.00],
                    [1.9200989668, 3.3257101909, 0.00],
                    [0.00, -2.2171384943, 3.1355090603],
                ]
            )
        )
        struct = Structure(latt, [si, si], coords, charge=1)
        mpr = MPRelaxSet(struct, use_structure_charge=True)
        self.assertEqual(
            mpr.incar["NELECT"], 7, "NELECT not properly set for nonzero charge"
        )

        # test that NELECT does not get set when use_structure_charge = False
        mpr = MPRelaxSet(struct, use_structure_charge=False)
        self.assertFalse(
            "NELECT" in mpr.incar.keys(),
            "NELECT should not be set when " "use_structure_charge is False",
        )

        struct = Structure(latt, ["Co", "O"], coords)
        mpr = MPRelaxSet(struct)
        self.assertEqual(mpr.incar["MAGMOM"], [0.6, 0.6])
        struct = Structure(latt, ["Co4+", "O"], coords)
        mpr = MPRelaxSet(struct)
        self.assertEqual(mpr.incar["MAGMOM"], [1, 0.6])


    def test_get_kpoints(self):
        kpoints = MPRelaxSet(self.structure).kpoints
        self.assertEqual(kpoints.kpts, [[2, 4, 5]])
        self.assertEqual(kpoints.style, Kpoints.supported_modes.Gamma)

        kpoints = MPRelaxSet(
            self.structure, user_kpoints_settings={"reciprocal_density": 1000}
        ).kpoints
        self.assertEqual(kpoints.kpts, [[6, 10, 13]])
        self.assertEqual(kpoints.style, Kpoints.supported_modes.Gamma)

        kpoints_obj = Kpoints(kpts=[[3, 3, 3]])
        kpoints_return = MPRelaxSet(
            self.structure, user_kpoints_settings=kpoints_obj
        ).kpoints
        self.assertEqual(kpoints_return.kpts, [[3, 3, 3]])

        kpoints = self.mitset.kpoints
        self.assertEqual(kpoints.kpts, [[25]])
        self.assertEqual(kpoints.style, Kpoints.supported_modes.Automatic)

        recip_paramset = MPRelaxSet(self.structure, force_gamma=True)
        recip_paramset.kpoints_settings = {"reciprocal_density": 40}
        kpoints = recip_paramset.kpoints
        self.assertEqual(kpoints.kpts, [[2, 4, 5]])
        self.assertEqual(kpoints.style, Kpoints.supported_modes.Gamma)

    def test_get_vasp_input(self):
        d = self.mitset.get_vasp_input()
        self.assertEqual(d["INCAR"]["ISMEAR"], -5)
        s = self.structure.copy()
        s.make_supercell(4)
        paramset = MPRelaxSet(s)
        d = paramset.get_vasp_input()
        self.assertEqual(d["INCAR"]["ISMEAR"], 0)

    def test_MPMetalRelaxSet(self):
        mpmetalset = MPMetalRelaxSet(self.get_structure("Sn"))
        incar = mpmetalset.incar
        self.assertEqual(incar["ISMEAR"], 1)
        self.assertEqual(incar["SIGMA"], 0.2)
        kpoints = mpmetalset.kpoints
        self.assertArrayAlmostEqual(kpoints.kpts[0], [5, 5, 5])

    def test_as_from_dict(self):
        mitset = MITRelaxSet(self.structure)
        mpset = MPRelaxSet(self.structure)
        mpuserset = MPRelaxSet(
            self.structure,
            user_incar_settings={"MAGMOM": {"Fe": 10, "S": -5, "Mn3+": 100}},
        )

        d = mitset.as_dict()
        v = dec.process_decoded(d)
        self.assertEqual(v._config_dict["INCAR"]["LDAUU"]["O"]["Fe"], 4)

        d = mpset.as_dict()
        v = dec.process_decoded(d)
        self.assertEqual(v._config_dict["INCAR"]["LDAUU"]["O"]["Fe"], 5.3)

        d = mpuserset.as_dict()
        v = dec.process_decoded(d)
        # self.assertEqual(type(v), MPVaspInputSet)
        self.assertEqual(
            v.user_incar_settings["MAGMOM"], {"Fe": 10, "S": -5, "Mn3+": 100}
        )

    def test_hubbard_off_and_ediff_override(self):
        p = MPRelaxSet(
            self.structure, user_incar_settings={"LDAU": False, "EDIFF": 1e-10}
        )
        self.assertNotIn("LDAUU", p.incar)
        self.assertEqual(p.incar["EDIFF"], 1e-10)

    def test_write_input(self):
        self.mitset.write_input(".", make_dir_if_not_present=True)
        for f in ["INCAR", "KPOINTS", "POSCAR", "POTCAR"]:
            self.assertTrue(os.path.exists(f))
        self.assertFalse(os.path.exists("Fe4P4O16.cif"))

        self.mitset.write_input(".", make_dir_if_not_present=True, include_cif=True)
        self.assertTrue(os.path.exists("Fe4P4O16.cif"))
        for f in ["INCAR", "KPOINTS", "POSCAR", "POTCAR", "Fe4P4O16.cif"]:
            os.remove(f)

        self.mitset.write_input(".", make_dir_if_not_present=True, potcar_spec=True)

        for f in ["INCAR", "KPOINTS", "POSCAR"]:
            self.assertTrue(os.path.exists(f))
        self.assertFalse(os.path.exists("POTCAR"))
        self.assertTrue(os.path.exists("POTCAR.spec"))
        for f in ["INCAR", "KPOINTS", "POSCAR", "POTCAR.spec"]:
            os.remove(f)

    def test_user_potcar_settings(self):
        vis = MPRelaxSet(self.structure, user_potcar_settings={"Fe": "Fe"})
        potcar = vis.potcar
        self.assertEqual(potcar.symbols, ["Fe", "P", "O"])


class MPStaticSetTest(PymatgenTest):
    def setUp(self):
        self.tmp = tempfile.mkdtemp()
        warnings.simplefilter("ignore")

    def test_init(self):
        prev_run = self.TEST_FILES_DIR / "relaxation"

        vis = MPStaticSet.from_prev_calc(prev_calc_dir=prev_run)
        self.assertEqual(vis.incar["NSW"], 0)
        # Check that the ENCUT has been inherited.
        self.assertEqual(vis.incar["ENCUT"], 600)
        self.assertEqual(vis.kpoints.style, Kpoints.supported_modes.Monkhorst)

        # Check as from dict.
        vis = MPStaticSet.from_dict(vis.as_dict())
        self.assertEqual(vis.incar["NSW"], 0)
        # Check that the ENCUT has been inherited.
        self.assertEqual(vis.incar["ENCUT"], 600)
        self.assertEqual(vis.kpoints.style, Kpoints.supported_modes.Monkhorst)

        non_prev_vis = MPStaticSet(
            vis.structure, user_incar_settings={"LORBIT": 12, "LWAVE": True}
        )
        self.assertEqual(non_prev_vis.incar["NSW"], 0)
        # Check that the ENCUT and Kpoints style has NOT been inherited.
        self.assertEqual(non_prev_vis.incar["ENCUT"], 520)
        # Check that user incar settings are applied.
        self.assertEqual(non_prev_vis.incar["LORBIT"], 12)
        self.assertTrue(non_prev_vis.incar["LWAVE"])

        self.assertEqual(non_prev_vis.kpoints.style, Kpoints.supported_modes.Gamma)
        v2 = MPStaticSet.from_dict(non_prev_vis.as_dict())
        self.assertEqual(v2.incar["ENCUT"], 520)
        # Check that user incar settings are applied.
        self.assertEqual(v2.incar["LORBIT"], 12)
        leps_vis = MPStaticSet.from_prev_calc(prev_calc_dir=prev_run, lepsilon=True)
        self.assertTrue(leps_vis.incar["LEPSILON"])
        self.assertEqual(leps_vis.incar["IBRION"], 8)
        self.assertNotIn("NPAR", leps_vis.incar)
        self.assertNotIn("NSW", leps_vis.incar)
        self.assertEqual(non_prev_vis.kpoints.kpts, [[11, 10, 10]])
        non_prev_vis = MPStaticSet(vis.structure, reciprocal_density=200)
        self.assertEqual(non_prev_vis.kpoints.kpts, [[14, 12, 12]])
        # Check LCALCPOL flag
        lcalcpol_vis = MPStaticSet.from_prev_calc(prev_calc_dir=prev_run, lcalcpol=True)
        self.assertTrue(lcalcpol_vis.incar["LCALCPOL"])

    def test_user_incar_kspacing(self):
        # Make sure user KSPACING settings properly overrides KPOINTS.
        si = self.get_structure("Si")
        vis = MPRelaxSet(si, user_incar_settings={"KSPACING": 0.22})
        self.assertEqual(vis.incar["KSPACING"], 0.22)
        self.assertEqual(vis.kpoints, None)

    def test_kspacing_override(self):
        # If KSPACING is set and user_kpoints_settings are given,
        # make sure the user_kpoints_settings override KSPACING
        si = self.get_structure("Si")
        vis = MPRelaxSet(
            si,
            user_incar_settings={"KSPACING": 0.22},
            user_kpoints_settings={"reciprocal_density": 1000},
        )
        self.assertEqual(vis.incar.get("KSPACING"), None)
        self.assertIsInstance(vis.kpoints, Kpoints)

    def test_override_from_prev_calc(self):
        # test override_from_prev
        prev_run = self.TEST_FILES_DIR / "relaxation"

        vis = MPStaticSet(_dummy_structure)
        vis.override_from_prev_calc(prev_calc_dir=prev_run)
        self.assertEqual(vis.incar["NSW"], 0)
        self.assertEqual(vis.incar["ENCUT"], 600)
        self.assertEqual(vis.kpoints.style, Kpoints.supported_modes.Monkhorst)

        # Check LCALCPOL flag
        lcalcpol_vis = MPStaticSet(_dummy_structure, lcalcpol=True)
        lcalcpol_vis = lcalcpol_vis.override_from_prev_calc(prev_calc_dir=prev_run)
        self.assertTrue(lcalcpol_vis.incar["LCALCPOL"])

    def test_standardize_structure(self):
        sga = SpacegroupAnalyzer(self.get_structure("Si"))
        original_structure = sga.get_conventional_standard_structure()
        sm = StructureMatcher(primitive_cell=False, scale=False)

        vis = MPStaticSet(original_structure)
        self.assertTrue(sm.fit(vis.structure, original_structure))

        vis = MPStaticSet(original_structure, standardize=True)
        self.assertFalse(sm.fit(vis.structure, original_structure))

    def test_write_input_zipped(self):
        vis = MPStaticSet(self.get_structure("Si"))
        vis.write_input(output_dir=".", potcar_spec=True, zip_output=True)

        self.assertTrue(os.path.exists("MPStaticSet.zip"))
        with ZipFile("MPStaticSet.zip", "r") as zip:
            contents = zip.namelist()
            self.assertSetEqual(
                set(contents), {"INCAR", "POSCAR", "POTCAR.spec", "KPOINTS"}
            )
            spec = zip.open("POTCAR.spec", "r").read().decode()
            self.assertEqual(spec, "Si")

        os.remove("MPStaticSet.zip")

    def test_conflicting_arguments(self):
        with pytest.raises(ValueError, match="deprecated"):
            si = self.get_structure("Si")
            vis = MPStaticSet(si, potcar_functional="PBE", user_potcar_functional="PBE")

    def test_grid_size_from_struct(self):
        # TODO grab a bunch_of_calculations store as a list of tuples
        # (structure, ngx, ..., ngxf, ...) where all the grid size values are generated by vasp
        # check that the code produces the same grid sizes
        fname = self.TEST_FILES_DIR / "grid_data_files" / "vasp_inputs_for_grid_check.json"
        parsed_vasp_data = loadfn(fname)
        for tt in parsed_vasp_data:
            ng = [tt['input']['parameters'][ik] for ik in ['NGX', 'NGY', "NGZ"]]
            ngf = [tt['input']['parameters'][ik] for ik in ['NGXF', 'NGYF', "NGZF"]]
            struct = tt['input']['structure']
            static_set = MPStaticSet(struct)
            matched = static_set.calculate_ng() == (ng, ngf)
            self.assertTrue(matched)

    def tearDown(self):
        shutil.rmtree(self.tmp)
        warnings.simplefilter("default")


class MPNonSCFSetTest(PymatgenTest):
    def setUp(self):
        self.tmp = tempfile.mkdtemp()
        warnings.simplefilter("ignore")

    def test_init(self):
        prev_run = self.TEST_FILES_DIR / "relaxation"
        # check boltztrap mode
        vis = MPNonSCFSet.from_prev_calc(prev_calc_dir=prev_run, mode="Boltztrap")
        self.assertEqual(vis.incar["ISMEAR"], 0)

        # check uniform mode
        vis = MPNonSCFSet.from_prev_calc(prev_calc_dir=prev_run, mode="Uniform")
        self.assertEqual(vis.incar["ISMEAR"], -5)
        self.assertEqual(vis.incar["ISYM"], 2)

        # check uniform mode with automatic nedos
        vis = MPNonSCFSet.from_prev_calc(prev_calc_dir=prev_run, mode="Uniform",
                                         nedos=0)
        self.assertEqual(vis.incar["NEDOS"], 12217)

        # test line mode
        vis = MPNonSCFSet.from_prev_calc(
            prev_calc_dir=prev_run,
            mode="Line",
            copy_chgcar=False,
            user_incar_settings={"SIGMA": 0.025},
        )

        self.assertEqual(vis.incar["NSW"], 0)
        # Check that the ENCUT has been inherited.
        self.assertEqual(vis.incar["ENCUT"], 600)
        # Check that the user_incar_settings works
        self.assertEqual(vis.incar["SIGMA"], 0.025)
        self.assertEqual(vis.kpoints.style, Kpoints.supported_modes.Reciprocal)

        # Check as from dict.
        vis = MPNonSCFSet.from_dict(vis.as_dict())
        self.assertEqual(vis.incar["NSW"], 0)
        # Check that the ENCUT has been inherited.
        self.assertEqual(vis.incar["ENCUT"], 600)
        self.assertEqual(vis.kpoints.style, Kpoints.supported_modes.Reciprocal)

        vis.write_input(self.tmp)
        self.assertFalse(os.path.exists(os.path.join(self.tmp, "CHGCAR")))

        vis = MPNonSCFSet.from_prev_calc(
            prev_calc_dir=prev_run, mode="Line", copy_chgcar=True
        )
        # check ISMEAR set correctly for line mode
        self.assertEqual(vis.incar["ISMEAR"], 0)
        vis.write_input(self.tmp)
        self.assertTrue(os.path.exists(os.path.join(self.tmp, "CHGCAR")))
        os.remove(os.path.join(self.tmp, "CHGCAR"))

        vis = MPNonSCFSet.from_prev_calc(
            prev_calc_dir=prev_run, standardize=True, mode="Line", copy_chgcar=True
        )
        vis.write_input(self.tmp)
        self.assertFalse(os.path.exists(os.path.join(self.tmp, "CHGCAR")))

    def test_override_from_prev(self):
        prev_run = self.TEST_FILES_DIR / "relaxation"

        # test override_from_prev
        vis = MPNonSCFSet(_dummy_structure, mode="Boltztrap")
        vis.override_from_prev_calc(prev_calc_dir=prev_run)
        self.assertEqual(vis.incar["ISMEAR"], 0)

        vis = MPNonSCFSet(_dummy_structure, mode="Uniform")
        vis.override_from_prev_calc(prev_calc_dir=prev_run)
        self.assertEqual(vis.incar["ISMEAR"], -5)
        self.assertEqual(vis.incar["ISYM"], 2)

        vis = MPNonSCFSet(_dummy_structure, mode="Uniform", nedos=0)
        vis.override_from_prev_calc(prev_calc_dir=prev_run)
        self.assertEqual(vis.incar["NEDOS"], 12217)

        # test line mode
        vis = MPNonSCFSet(
            _dummy_structure,
            mode="Line",
            copy_chgcar=False,
            user_incar_settings={"SIGMA": 0.025},
        )
        vis.override_from_prev_calc(prev_calc_dir=prev_run)

        self.assertEqual(vis.incar["NSW"], 0)
        self.assertEqual(vis.incar["ENCUT"], 600)
        self.assertEqual(vis.incar["SIGMA"], 0.025)
        self.assertEqual(vis.kpoints.style, Kpoints.supported_modes.Reciprocal)

        vis = MPNonSCFSet(_dummy_structure, mode="Line", copy_chgcar=True)
        vis.override_from_prev_calc(prev_calc_dir=prev_run)
        self.assertEqual(vis.incar["ISMEAR"], 0)
        vis.write_input(self.tmp)
        self.assertTrue(os.path.exists(os.path.join(self.tmp, "CHGCAR")))
        os.remove(os.path.join(self.tmp, "CHGCAR"))

        vis = MPNonSCFSet(
            _dummy_structure, standardize=True, mode="Line", copy_chgcar=True
        )
        vis.override_from_prev_calc(prev_calc_dir=prev_run)
        vis.write_input(self.tmp)
        self.assertFalse(os.path.exists(os.path.join(self.tmp, "CHGCAR")))

    def test_kpoints(self):
        # test k-points are generated in the correct format
        prev_run = self.TEST_FILES_DIR / "relaxation"
        vis = MPNonSCFSet.from_prev_calc(
            prev_calc_dir=prev_run, mode="Uniform", copy_chgcar=False
        )
        self.assertEqual(np.array(vis.kpoints.kpts).shape, (1, 3))

        vis = MPNonSCFSet.from_prev_calc(
            prev_calc_dir=prev_run, mode="Line", copy_chgcar=False
        )
        self.assertNotEqual(np.array(vis.kpoints.kpts).shape, (1, 3))

        vis = MPNonSCFSet.from_prev_calc(
            prev_calc_dir=prev_run, mode="Boltztrap", copy_chgcar=False
        )
        self.assertNotEqual(np.array(vis.kpoints.kpts).shape, (1, 3))

    def test_optics(self):
        prev_run = self.TEST_FILES_DIR / "relaxation"
        vis = MPNonSCFSet.from_prev_calc(
            prev_calc_dir=prev_run,
            copy_chgcar=False,
            optics=True,
            mode="Uniform",
            nedos=2001,
        )

        self.assertEqual(vis.incar["NSW"], 0)
        # Check that the ENCUT has been inherited.
        self.assertEqual(vis.incar["ENCUT"], 600)

        # check NEDOS and ISMEAR set correctly
        self.assertEqual(vis.incar["NEDOS"], 2001)
        self.assertEqual(vis.incar["ISMEAR"], -5)
        self.assertEqual(vis.incar["ISYM"], 2)

        self.assertTrue(vis.incar["LOPTICS"])
        self.assertEqual(vis.kpoints.style, Kpoints.supported_modes.Gamma)

    def test_user_kpoint_override(self):
        user_kpoints_override = Kpoints(
            style=Kpoints.supported_modes.Gamma, kpts=((1, 1, 1),)
        )  # the default kpoints style is reciprocal

        prev_run = self.TEST_FILES_DIR / "relaxation"
        vis = MPNonSCFSet.from_prev_calc(
            prev_calc_dir=prev_run,
            copy_chgcar=False,
            optics=True,
            mode="Uniform",
            nedos=2001,
            user_kpoints_settings=user_kpoints_override,
        )
        self.assertEqual(vis.kpoints.style, Kpoints.supported_modes.Gamma)

    def tearDown(self):
        shutil.rmtree(self.tmp)
        warnings.simplefilter("default")


class MagmomLdauTest(PymatgenTest):
    def setUp(self):
        warnings.simplefilter("ignore")

    def tearDown(self):
        warnings.simplefilter("default")

    def test_structure_from_prev_run(self):
        vrun = Vasprun(self.TEST_FILES_DIR / "vasprun.xml.magmom_ldau")
        structure = vrun.final_structure
        poscar = Poscar(structure)
        structure_decorated = get_structure_from_prev_run(vrun)
        ldau_ans = {"LDAUU": [5.3, 0.0], "LDAUL": [2, 0], "LDAUJ": [0.0, 0.0]}
        magmom_ans = [5.0, 5.0, 5.0, 5.0, 0.6, 0.6, 0.6, 0.6, 0.6, 0.6]
        ldau_dict = {}
        for key in ("LDAUU", "LDAUJ", "LDAUL"):
            if hasattr(structure_decorated[0], key.lower()):
                m = dict(
                    [
                        (site.specie.symbol, getattr(site, key.lower()))
                        for site in structure_decorated
                    ]
                )
                ldau_dict[key] = [m[sym] for sym in poscar.site_symbols]
        magmom = [site.magmom for site in structure_decorated]
        self.assertEqual(ldau_dict, ldau_ans)
        self.assertEqual(magmom, magmom_ans)

    def test_ln_magmom(self):
        YAML_PATH = os.path.join(os.path.dirname(__file__), "../VASPIncarBase.yaml")
        MAGMOM_SETTING = loadfn(YAML_PATH)["INCAR"]["MAGMOM"]
        structure = Structure.from_file(self.TEST_FILES_DIR / "La4Fe4O12.cif")
        structure.add_oxidation_state_by_element({"La": +3, "Fe": +3, "O": -2})
        for ion in MAGMOM_SETTING:
            s = structure.copy()
            s.replace_species({"La3+": ion})
            vis = MPRelaxSet(s)
            fe_pos = vis.poscar.comment.index("Fe")
            if fe_pos == 0:
                magmom_ans = [5] * 4 + [MAGMOM_SETTING[ion]] * 4 + [0.6] * 12
            else:
                magmom_ans = [MAGMOM_SETTING[ion]] * 4 + [5] * 4 + [0.6] * 12

            self.assertEqual(vis.incar["MAGMOM"], magmom_ans)


class MITMDSetTest(PymatgenTest):
    def setUp(self):
        filepath = self.TEST_FILES_DIR / "POSCAR"
        poscar = Poscar.from_file(filepath)
        self.struct = poscar.structure
        self.mitmdparam = MITMDSet(self.struct, 300, 1200, 10000)
        warnings.simplefilter("ignore")

    def tearDown(self):
        warnings.simplefilter("default")

    def test_params(self):
        param = self.mitmdparam
        syms = param.potcar_symbols
        self.assertEqual(syms, ["Fe", "P", "O"])
        incar = param.incar
        self.assertNotIn("LDAUU", incar)
        self.assertAlmostEqual(incar["EDIFF"], 1e-5)
        kpoints = param.kpoints
        self.assertEqual(kpoints.kpts, [(1, 1, 1)])
        self.assertEqual(kpoints.style, Kpoints.supported_modes.Gamma)

    def test_as_from_dict(self):
        d = self.mitmdparam.as_dict()
        v = dec.process_decoded(d)
        self.assertEqual(type(v), MITMDSet)
        self.assertEqual(v._config_dict["INCAR"]["TEBEG"], 300)
        self.assertEqual(v._config_dict["INCAR"]["PREC"], "Low")


class MVLNPTMDSetTest(PymatgenTest):
    def setUp(self):
        file_path = self.TEST_FILES_DIR / "POSCAR"
        poscar = Poscar.from_file(file_path)
        self.struct = poscar.structure
        self.mvl_npt_set = MVLNPTMDSet(
            self.struct, start_temp=0, end_temp=300, nsteps=1000
        )
        warnings.simplefilter("ignore")

    def tearDown(self):
        warnings.simplefilter("default")

    def test_incar(self):
        npt_set = self.mvl_npt_set

        syms = npt_set.potcar_symbols
        self.assertEqual(syms, ["Fe", "P", "O"])

        incar = npt_set.incar
        self.assertNotIn("LDAUU", incar)
        self.assertAlmostEqual(incar["EDIFF"], 1e-5)
        self.assertEqual(incar["LANGEVIN_GAMMA_L"], 1)
        self.assertEqual(incar["LANGEVIN_GAMMA"], [10, 10, 10])
        enmax = max(
            [npt_set.potcar[i].keywords["ENMAX"] for i in range(self.struct.ntypesp)]
        )
        self.assertAlmostEqual(incar["ENCUT"], 1.5 * enmax)
        self.assertEqual(incar["IALGO"], 48)
        self.assertEqual(incar["ISIF"], 3)
        self.assertEqual(incar["MDALGO"], 3)
        self.assertEqual(incar["SMASS"], 0)
        self.assertEqual(incar["PREC"], "Low")

        kpoints = npt_set.kpoints
        self.assertEqual(kpoints.kpts, [(1, 1, 1)])
        self.assertEqual(kpoints.style, Kpoints.supported_modes.Gamma)

    def test_as_from_dict(self):
        d = self.mvl_npt_set.as_dict()
        v = dec.process_decoded(d)
        self.assertEqual(type(v), MVLNPTMDSet)
        self.assertEqual(v._config_dict["INCAR"]["NSW"], 1000)


class MITNEBSetTest(PymatgenTest):
    def setUp(self):
        c1 = [[0.5] * 3, [0.9] * 3]
        c2 = [[0.5] * 3, [0.9, 0.1, 0.1]]
        s1 = Structure(Lattice.cubic(5), ["Si", "Si"], c1)
        s2 = Structure(Lattice.cubic(5), ["Si", "Si"], c2)
        structs = []
        for s in s1.interpolate(s2, 3, pbc=True):
            structs.append(Structure.from_sites(s.sites, to_unit_cell=True))
        self.structures = structs
        self.vis = MITNEBSet(self.structures)
        warnings.simplefilter("ignore")

    def tearDown(self):
        warnings.simplefilter("default")

    def test_potcar_symbols(self):
        syms = self.vis.potcar_symbols
        self.assertEqual(syms, ["Si"])

    def test_incar(self):
        incar = self.vis.incar
        self.assertNotIn("LDAUU", incar)
        self.assertAlmostEqual(incar["EDIFF"], 0.00001)

    def test_kpoints(self):
        kpoints = self.vis.kpoints
        self.assertEqual(kpoints.kpts, [[25]])
        self.assertEqual(kpoints.style, Kpoints.supported_modes.Automatic)

    def test_as_from_dict(self):
        d = self.vis.as_dict()
        v = dec.process_decoded(d)
        self.assertEqual(v._config_dict["INCAR"]["IMAGES"], 2)

    def test_write_input(self):
        self.vis.write_input(
            ".", write_cif=True, write_endpoint_inputs=True, write_path_cif=True
        )
        self.assertTrue(os.path.exists("INCAR"))
        self.assertTrue(os.path.exists("KPOINTS"))
        self.assertTrue(os.path.exists("POTCAR"))
        self.assertTrue(os.path.exists("00/POSCAR"))
        self.assertTrue(os.path.exists("01/POSCAR"))
        self.assertTrue(os.path.exists("02/POSCAR"))
        self.assertTrue(os.path.exists("03/POSCAR"))
        self.assertFalse(os.path.exists("04/POSCAR"))
        self.assertTrue(os.path.exists("00/INCAR"))
        self.assertTrue(os.path.exists("path.cif"))
        for d in ["00", "01", "02", "03"]:
            shutil.rmtree(d)
        for f in ["INCAR", "KPOINTS", "POTCAR", "path.cif"]:
            os.remove(f)


class MPSOCSetTest(PymatgenTest):
    def setUp(self):
        warnings.simplefilter("ignore")

    def tearDown(self):
        warnings.simplefilter("default")

    def test_from_prev_calc(self):
        prev_run = self.TEST_FILES_DIR / "fe_monomer"
        vis = MPSOCSet.from_prev_calc(
            prev_calc_dir=prev_run,
            magmom=[3],
            saxis=(1, 0, 0),
            user_incar_settings={"SIGMA": 0.025},
        )
        self.assertEqual(vis.incar["ISYM"], -1)
        self.assertTrue(vis.incar["LSORBIT"])
        self.assertEqual(vis.incar["ICHARG"], 11)
        self.assertEqual(vis.incar["SAXIS"], [1, 0, 0])
        self.assertEqual(vis.incar["MAGMOM"], [[0, 0, 3]])
        self.assertEqual(vis.incar["SIGMA"], 0.025)

    def test_override_from_prev_calc(self):
        # test override_from_prev_calc
        prev_run = self.TEST_FILES_DIR / "fe_monomer"
        vis = MPSOCSet(
            _dummy_structure,
            magmom=[3],
            saxis=(1, 0, 0),
            user_incar_settings={"SIGMA": 0.025},
        )
        vis.override_from_prev_calc(prev_calc_dir=prev_run)
        self.assertEqual(vis.incar["ISYM"], -1)
        self.assertTrue(vis.incar["LSORBIT"])
        self.assertEqual(vis.incar["ICHARG"], 11)
        self.assertEqual(vis.incar["SAXIS"], [1, 0, 0])
        self.assertEqual(vis.incar["MAGMOM"], [[0, 0, 3]])
        self.assertEqual(vis.incar["SIGMA"], 0.025)


class MPNMRSetTest(PymatgenTest):
    def setUp(self):
        warnings.simplefilter("ignore")

    def tearDown(self):
        warnings.simplefilter("default")

    def test_incar(self):
        filepath = self.TEST_FILES_DIR / "Li.cif"
        structure = Structure.from_file(filepath)

        vis = MPNMRSet(structure)
        self.assertTrue(vis.incar.get("LCHIMAG", None))
        self.assertEqual(vis.incar.get("QUAD_EFG", None), None)

        vis = MPNMRSet(structure, mode="efg")
        self.assertFalse(vis.incar.get("LCHIMAG", None))
        self.assertEqual(vis.incar.get("QUAD_EFG", None), [-0.808])

        vis = MPNMRSet(structure, mode="efg", isotopes=["Li-7"])
        self.assertFalse(vis.incar.get("LCHIMAG", None))
        self.assertEqual(vis.incar.get("QUAD_EFG", None), [-40.1])


class MVLSlabSetTest(PymatgenTest):
    def setUp(self):
        s = self.get_structure("Li2O")
        gen = SlabGenerator(s, (1, 0, 0), 10, 10)
        self.slab = gen.get_slab()
        self.bulk = self.slab.oriented_unit_cell

        vis_bulk = MVLSlabSet(self.bulk, bulk=True)
        vis = MVLSlabSet(self.slab)
        vis_dipole = MVLSlabSet(self.slab, auto_dipole=True)

        self.d_bulk = vis_bulk.get_vasp_input()
        self.d_slab = vis.get_vasp_input()
        self.d_dipole = vis_dipole.get_vasp_input()
        self.vis = vis
        warnings.simplefilter("ignore")

    def tearDown(self):
        warnings.simplefilter("default")

    def test_user_incar_settings(self):
        # Make sure user incar settings properly override AMIX.
        si = self.get_structure("Si")
        vis = MVLSlabSet(si, user_incar_settings={"AMIX": 0.1})
        self.assertEqual(vis.incar["AMIX"], 0.1)

    def test_bulk(self):
        incar_bulk = self.d_bulk["INCAR"]
        poscar_bulk = self.d_bulk["POSCAR"]

        self.assertEqual(incar_bulk["ISIF"], 3)
        self.assertEqual(incar_bulk["EDIFF"], 1e-4)
        self.assertEqual(incar_bulk["EDIFFG"], -0.02)
        self.assertEqual(poscar_bulk.structure.formula, self.bulk.formula)

    def test_slab(self):
        incar_slab = self.d_slab["INCAR"]
        poscar_slab = self.d_slab["POSCAR"]
        potcar_slab = self.d_slab["POTCAR"]

        self.assertEqual(incar_slab["AMIN"], 0.01)
        self.assertEqual(incar_slab["AMIX"], 0.2)
        self.assertEqual(incar_slab["BMIX"], 0.001)
        self.assertEqual(incar_slab["NELMIN"], 8)
        # No volume relaxation during slab calculations
        self.assertEqual(incar_slab["ISIF"], 2)
        self.assertEqual(potcar_slab.functional, "PBE")
        self.assertEqual(potcar_slab.symbols[1], u"O")
        self.assertEqual(potcar_slab.symbols[0], u"Li_sv")
        self.assertEqual(poscar_slab.structure.formula, self.slab.formula)
        # Test auto-dipole
        dipole_incar = self.d_dipole["INCAR"]
        self.assertTrue(dipole_incar["LDIPOL"])
        self.assertArrayAlmostEqual(
            dipole_incar["DIPOL"], [0.2323, 0.2323, 0.2165], decimal=4
        )
        self.assertEqual(dipole_incar["IDIPOL"], 3)

    def test_kpoints(self):
        kpoints_slab = self.d_slab["KPOINTS"].kpts[0]
        kpoints_bulk = self.d_bulk["KPOINTS"].kpts[0]

        self.assertEqual(kpoints_bulk[0], kpoints_slab[0])
        self.assertEqual(kpoints_bulk[1], kpoints_slab[1])
        self.assertEqual(kpoints_bulk[0], 15)
        self.assertEqual(kpoints_bulk[1], 15)
        self.assertEqual(kpoints_bulk[2], 15)
        # The last kpoint in a slab should always be 1
        self.assertEqual(kpoints_slab[2], 1)

    def test_as_dict(self):
        vis_dict = self.vis.as_dict()
        new = MVLSlabSet.from_dict(vis_dict)


class MVLElasticSetTest(PymatgenTest):
    def setUp(self):
        warnings.simplefilter("ignore")

    def tearDown(self):
        warnings.simplefilter("default")

    def test_incar(self):
        mvlparam = MVLElasticSet(self.get_structure("Graphite"))
        incar = mvlparam.incar
        self.assertEqual(incar["IBRION"], 6)
        self.assertEqual(incar["NFREE"], 2)
        self.assertEqual(incar["POTIM"], 0.015)
        self.assertNotIn("NPAR", incar)


class MVLGWSetTest(PymatgenTest):
    def setUp(self):
        self.tmp = tempfile.mkdtemp()
        self.s = PymatgenTest.get_structure("Li2O")
        warnings.simplefilter("ignore")

    def tearDown(self):
        warnings.simplefilter("default")
        shutil.rmtree(self.tmp)

    def test_static(self):
        mvlgwsc = MVLGWSet(self.s)
        incar = mvlgwsc.incar
        self.assertEqual(incar["SIGMA"], 0.01)
        kpoints = mvlgwsc.kpoints
        self.assertEqual(kpoints.style, Kpoints.supported_modes.Gamma)
        symbols = mvlgwsc.potcar.symbols
        self.assertEqual(symbols, ["Li_sv_GW", "O_GW"])

    def test_diag(self):
        prev_run = self.TEST_FILES_DIR / "relaxation"
        mvlgwdiag = MVLGWSet.from_prev_calc(prev_run, copy_wavecar=True, mode="diag")
        mvlgwdiag.write_input(self.tmp)
        self.assertTrue(os.path.exists(os.path.join(self.tmp, "WAVECAR")))
        self.assertEqual(mvlgwdiag.incar["NBANDS"], 32)
        self.assertEqual(mvlgwdiag.incar["ALGO"], "Exact")
        self.assertTrue(mvlgwdiag.incar["LOPTICS"])

        # test override_from_prev_calc
        mvlgwdiag = MVLGWSet(_dummy_structure, copy_wavecar=True, mode="diag")
        mvlgwdiag.override_from_prev_calc(prev_calc_dir=prev_run)
        mvlgwdiag.write_input(self.tmp)
        self.assertTrue(os.path.exists(os.path.join(self.tmp, "WAVECAR")))
        self.assertEqual(mvlgwdiag.incar["NBANDS"], 32)
        self.assertEqual(mvlgwdiag.incar["ALGO"], "Exact")
        self.assertTrue(mvlgwdiag.incar["LOPTICS"])

    def test_bse(self):
        prev_run = self.TEST_FILES_DIR / "relaxation"
        mvlgwgbse = MVLGWSet.from_prev_calc(prev_run, copy_wavecar=True, mode="BSE")
        mvlgwgbse.write_input(self.tmp)
        self.assertTrue(os.path.exists(os.path.join(self.tmp, "WAVECAR")))
        self.assertTrue(os.path.exists(os.path.join(self.tmp, "WAVEDER")))

        prev_run = self.TEST_FILES_DIR / "relaxation"
        mvlgwgbse = MVLGWSet.from_prev_calc(prev_run, copy_wavecar=False, mode="GW")
        self.assertEqual(mvlgwgbse.incar["NOMEGA"], 80)
        self.assertEqual(mvlgwgbse.incar["ENCUTGW"], 250)
        self.assertEqual(mvlgwgbse.incar["ALGO"], "GW0")
        mvlgwgbse1 = MVLGWSet.from_prev_calc(prev_run, copy_wavecar=False, mode="BSE")
        self.assertEqual(mvlgwgbse1.incar["ANTIRES"], 0)
        self.assertEqual(mvlgwgbse1.incar["NBANDSO"], 20)
        self.assertEqual(mvlgwgbse1.incar["ALGO"], "BSE")

        # test override_from_prev_calc
        prev_run = self.TEST_FILES_DIR / "relaxation"
        mvlgwgbse = MVLGWSet(_dummy_structure, copy_wavecar=True, mode="BSE")
        mvlgwgbse.override_from_prev_calc(prev_calc_dir=prev_run)
        mvlgwgbse.write_input(self.tmp)
        self.assertTrue(os.path.exists(os.path.join(self.tmp, "WAVECAR")))
        self.assertTrue(os.path.exists(os.path.join(self.tmp, "WAVEDER")))

        prev_run = self.TEST_FILES_DIR / "relaxation"
        mvlgwgbse = MVLGWSet(_dummy_structure, copy_wavecar=True, mode="GW")
        mvlgwgbse.override_from_prev_calc(prev_calc_dir=prev_run)
        self.assertEqual(mvlgwgbse.incar["NOMEGA"], 80)
        self.assertEqual(mvlgwgbse.incar["ENCUTGW"], 250)
        self.assertEqual(mvlgwgbse.incar["ALGO"], "GW0")

        mvlgwgbse1 = MVLGWSet(_dummy_structure, copy_wavecar=False, mode="BSE")
        mvlgwgbse1.override_from_prev_calc(prev_calc_dir=prev_run)
        self.assertEqual(mvlgwgbse1.incar["ANTIRES"], 0)
        self.assertEqual(mvlgwgbse1.incar["NBANDSO"], 20)
        self.assertEqual(mvlgwgbse1.incar["ALGO"], "BSE")


class MPHSEBSTest(PymatgenTest):
    def setUp(self):
        self.tmp = tempfile.mkdtemp()
        warnings.simplefilter("ignore")

    def tearDown(self):
        warnings.simplefilter("default")

    def test_init(self):
        prev_run = self.TEST_FILES_DIR / "static_silicon"
        vis = MPHSEBSSet.from_prev_calc(prev_calc_dir=prev_run, mode="uniform")
        self.assertTrue(vis.incar["LHFCALC"])
        self.assertEqual(len(vis.kpoints.kpts), 16)

        vis = MPHSEBSSet.from_prev_calc(prev_calc_dir=prev_run, mode="gap")
        self.assertTrue(vis.incar["LHFCALC"])
        self.assertEqual(len(vis.kpoints.kpts), 18)

        vis = MPHSEBSSet.from_prev_calc(prev_calc_dir=prev_run, mode="line")
        self.assertTrue(vis.incar["LHFCALC"])
        self.assertEqual(vis.incar["HFSCREEN"], 0.2)
        self.assertEqual(vis.incar["NSW"], 0)
        self.assertEqual(vis.incar["ISYM"], 3)
        self.assertEqual(len(vis.kpoints.kpts), 180)

    def test_override_from_prev_calc(self):
        prev_run = self.TEST_FILES_DIR / "static_silicon"
        vis = MPHSEBSSet(_dummy_structure, mode="uniform")
        vis = vis.override_from_prev_calc(prev_calc_dir=prev_run)
        self.assertTrue(vis.incar["LHFCALC"])
        self.assertEqual(len(vis.kpoints.kpts), 16)

        vis = MPHSEBSSet(_dummy_structure, mode="gap")
        vis = vis.override_from_prev_calc(prev_calc_dir=prev_run)
        self.assertTrue(vis.incar["LHFCALC"])
        self.assertEqual(len(vis.kpoints.kpts), 18)

        vis = MPHSEBSSet(_dummy_structure, mode="line")
        vis = vis.override_from_prev_calc(prev_calc_dir=prev_run)
        self.assertTrue(vis.incar["LHFCALC"])
        self.assertEqual(vis.incar["HFSCREEN"], 0.2)
        self.assertEqual(vis.incar["NSW"], 0)
        self.assertEqual(vis.incar["ISYM"], 3)
        self.assertEqual(len(vis.kpoints.kpts), 180)


class MVLScanRelaxSetTest(PymatgenTest):
    def setUp(self):
        file_path = self.TEST_FILES_DIR / "POSCAR"
        poscar = Poscar.from_file(file_path)
        self.struct = poscar.structure
        self.mvl_scan_set = MVLScanRelaxSet(
            self.struct, potcar_functional="PBE_52", user_incar_settings={"NSW": 500}
        )
        warnings.simplefilter("ignore")

    def tearDown(self):
        warnings.simplefilter("default")

    def test_incar(self):
        incar = self.mvl_scan_set.incar
        self.assertIn("METAGGA", incar)
        self.assertIn("LASPH", incar)
        self.assertIn("ADDGRID", incar)
        self.assertEqual(incar["NSW"], 500)

        # Test SCAN+rVV10
        scan_rvv10_set = MVLScanRelaxSet(self.struct, vdw="rVV10")
        self.assertEqual(scan_rvv10_set.incar["BPARAM"], 15.7)

    def test_potcar(self):
        self.assertEqual(self.mvl_scan_set.potcar.functional, "PBE_52")

        test_potcar_set_1 = MVLScanRelaxSet(self.struct, potcar_functional="PBE_54")
        self.assertEqual(test_potcar_set_1.potcar.functional, "PBE_54")

        self.assertRaises(
            ValueError, MVLScanRelaxSet, self.struct, potcar_functional="PBE"
        )

    def test_as_from_dict(self):
        d = self.mvl_scan_set.as_dict()
        v = dec.process_decoded(d)
        self.assertEqual(type(v), MVLScanRelaxSet)
        self.assertEqual(v._config_dict["INCAR"]["METAGGA"], "SCAN")
        self.assertEqual(v.user_incar_settings["NSW"], 500)


class MPScanRelaxSetTest(PymatgenTest):
    def setUp(self):
        file_path = self.TEST_FILES_DIR / "POSCAR"
        poscar = Poscar.from_file(file_path)
        self.struct = poscar.structure
        self.mp_scan_set = MPScanRelaxSet(
            self.struct, potcar_functional="PBE_52", user_incar_settings={"NSW": 500}
        )
        warnings.simplefilter("ignore")

    def tearDown(self):
        warnings.simplefilter("default")

    def test_incar(self):
        incar = self.mp_scan_set.incar
        self.assertEqual(incar["METAGGA"], "R2scan")
        self.assertEqual(incar["LASPH"], True)
        self.assertEqual(incar["ENAUG"], 1360)
        self.assertEqual(incar["ENCUT"], 680)
        self.assertEqual(incar["NSW"], 500)
        # the default POTCAR contains metals
        self.assertEqual(incar["KSPACING"], 0.22)
        self.assertEqual(incar["ISMEAR"], 2)
        self.assertEqual(incar["SIGMA"], 0.2)

    def test_scan_substitute(self):
        mp_scan_sub = MPScanRelaxSet(
            self.struct, potcar_functional="PBE_52", user_incar_settings={"METAGGA": "SCAN"})
        incar = mp_scan_sub.incar
        self.assertEqual(incar["METAGGA"], "Scan")

    def test_nonmetal(self):
        # Test that KSPACING and ISMEAR change with a nonmetal structure
        file_path = self.TEST_FILES_DIR / "POSCAR.O2"
        struct = Poscar.from_file(file_path, check_for_POTCAR=False).structure
        scan_nonmetal_set = MPScanRelaxSet(struct, bandgap=1.1)
        incar = scan_nonmetal_set.incar
        self.assertAlmostEqual(incar["KSPACING"], 0.29125, places=5)
        self.assertEqual(incar["ISMEAR"], -5)
        self.assertEqual(incar["SIGMA"], 0.05)

    def test_incar_overrides(self):
        # use 'user_incar_settings' to override the KSPACING, ISMEAR, and SIGMA
        # parameters that MPScanSet normally determines
        mp_scan_set2 = MPScanRelaxSet(
            self.struct,
            user_incar_settings={"KSPACING": 0.5, "ISMEAR": 0, "SIGMA": 0.05},
        )
        incar = mp_scan_set2.incar
        self.assertEqual(incar["KSPACING"], 0.5)
        self.assertEqual(incar["ISMEAR"], 0)
        self.assertEqual(incar["SIGMA"], 0.05)

    # Test SCAN+rVV10
    def test_rvv10(self):
        scan_rvv10_set = MPScanRelaxSet(self.struct, vdw="rVV10")
        self.assertIn("LUSE_VDW", scan_rvv10_set.incar)
        self.assertEqual(scan_rvv10_set.incar["BPARAM"], 15.7)

    def test_other_vdw(self):
        # should raise a warning.
        # IVDW key should not be present in the incar
        with pytest.warns(UserWarning, match=r"not supported at this time"):
            scan_vdw_set = MPScanRelaxSet(self.struct, vdw="DFTD3")
            self.assertNotIn("LUSE_VDW", scan_vdw_set.incar)
            self.assertNotIn("IVDW", scan_vdw_set.incar)

    def test_potcar(self):
        self.assertEqual(self.mp_scan_set.potcar.functional, "PBE_52")

        # the default functional should be PBE_54
        test_potcar_set_1 = MPScanRelaxSet(self.struct)
        self.assertEqual(test_potcar_set_1.potcar.functional, "PBE_54")

        self.assertRaises(
            ValueError, MPScanRelaxSet, self.struct, potcar_functional="PBE"
        )

    def test_as_from_dict(self):
        d = self.mp_scan_set.as_dict()
        v = dec.process_decoded(d)
        self.assertEqual(type(v), MPScanRelaxSet)
        self.assertEqual(v._config_dict["INCAR"]["METAGGA"], "R2SCAN")
        self.assertEqual(v.user_incar_settings["NSW"], 500)

    def test_write_input(self):
        self.mp_scan_set.write_input(
            "."
        )
        self.assertTrue(os.path.exists("INCAR"))
        self.assertFalse(os.path.exists("KPOINTS"))
        self.assertTrue(os.path.exists("POTCAR"))
        self.assertTrue(os.path.exists("POSCAR"))

        for f in ["INCAR", "POSCAR", "POTCAR"]:
            os.remove(f)


class MPScanStaticSetTest(PymatgenTest):
    def setUp(self):
        self.tmp = tempfile.mkdtemp()
        warnings.simplefilter("ignore")

    def test_init(self):
        # test inheriting from a previous SCAN relaxation
        prev_run = self.TEST_FILES_DIR / "scan_relaxation"

        vis = MPScanStaticSet.from_prev_calc(prev_calc_dir=prev_run)
        # check that StaticSet settings were applied
        self.assertEqual(vis.incar["NSW"], 0)
        self.assertEqual(vis.incar["LREAL"], False)
        self.assertEqual(vis.incar["LORBIT"], 11)
        self.assertEqual(vis.incar["LVHAR"], True)
        self.assertEqual(vis.incar["ISMEAR"], -5)
        # Check that ENCUT and other INCAR settings were inherited.
        self.assertEqual(vis.incar["ENCUT"], 680)
        self.assertEqual(vis.incar["METAGGA"], "R2scan")
        self.assertEqual(vis.incar["KSPACING"], 0.34292842)

        # Check as from dict.
        # check that StaticSet settings were applied
        self.assertEqual(vis.incar["NSW"], 0)
        self.assertEqual(vis.incar["LREAL"], False)
        self.assertEqual(vis.incar["LORBIT"], 11)
        self.assertEqual(vis.incar["LVHAR"], True)
        # Check that ENCUT and KSPACING were inherited.
        self.assertEqual(vis.incar["ENCUT"], 680)
        self.assertEqual(vis.incar["METAGGA"], "R2scan")
        self.assertEqual(vis.incar["KSPACING"], 0.34292842)

        non_prev_vis = MPScanStaticSet(
            vis.structure, user_incar_settings={"ENCUT": 800, "LORBIT": 12, "LWAVE": True}
        )
        # check that StaticSet settings were applied
        self.assertEqual(non_prev_vis.incar["NSW"], 0)
        self.assertEqual(non_prev_vis.incar["LREAL"], False)
        self.assertEqual(non_prev_vis.incar["LVHAR"], True)
        self.assertEqual(vis.incar["ISMEAR"], -5)
        # Check that ENCUT and other INCAR settings were inherited.
        self.assertEqual(non_prev_vis.incar["METAGGA"], "R2scan")
        # the KSPACING will have the default value here, since no previous calc
        self.assertEqual(non_prev_vis.incar["KSPACING"], 0.22)
        # Check that user incar settings are applied.
        self.assertEqual(non_prev_vis.incar["ENCUT"], 800)
        self.assertEqual(non_prev_vis.incar["LORBIT"], 12)
        self.assertTrue(non_prev_vis.incar["LWAVE"])

        v2 = MPScanStaticSet.from_dict(non_prev_vis.as_dict())
        # Check that user incar settings are applied.
        self.assertEqual(v2.incar["ENCUT"], 800)
        self.assertEqual(v2.incar["LORBIT"], 12)
        self.assertTrue(non_prev_vis.incar["LWAVE"])

        # Check LCALCPOL flag
        lcalcpol_vis = MPScanStaticSet.from_prev_calc(prev_calc_dir=prev_run, lcalcpol=True)
        self.assertTrue(lcalcpol_vis.incar["LCALCPOL"])

        # Check LEPSILON flag
        lepsilon_vis = MPScanStaticSet.from_prev_calc(prev_calc_dir=prev_run, lepsilon=True)
        self.assertTrue(lepsilon_vis.incar["LEPSILON"])
        self.assertTrue(lepsilon_vis.incar["LPEAD"])
        self.assertEqual(lepsilon_vis.incar["IBRION"], 8)
        self.assertIsNone(lepsilon_vis.incar.get("NSW"))
        self.assertIsNone(lepsilon_vis.incar.get("NPAR"))

    def test_override_from_prev_calc(self):
        # test override_from_prev
        prev_run = self.TEST_FILES_DIR / "scan_relaxation"

        vis = MPScanStaticSet(_dummy_structure)
        vis.override_from_prev_calc(prev_calc_dir=prev_run)
        # check that StaticSet settings were applied
        self.assertEqual(vis.incar["NSW"], 0)
        self.assertEqual(vis.incar["LREAL"], False)
        self.assertEqual(vis.incar["LORBIT"], 11)
        self.assertEqual(vis.incar["LVHAR"], True)
        self.assertEqual(vis.incar["ISMEAR"], -5)
        # Check that ENCUT and other INCAR settings were inherited.
        self.assertEqual(vis.incar["ENCUT"], 680)
        self.assertEqual(vis.incar["METAGGA"], "R2scan")
        self.assertEqual(vis.incar["KSPACING"], 0.34292842)

        # Check LCALCPOL flag
        lcalcpol_vis = MPScanStaticSet(_dummy_structure, lcalcpol=True)
        lcalcpol_vis = lcalcpol_vis.override_from_prev_calc(prev_calc_dir=prev_run)
        self.assertTrue(lcalcpol_vis.incar["LCALCPOL"])

        # Check LEPSILON flag
        lepsilon_vis = MPScanStaticSet(_dummy_structure, lepsilon=True)
        lepsilon_vis = lepsilon_vis.override_from_prev_calc(prev_calc_dir=prev_run)
        self.assertTrue(lepsilon_vis.incar["LEPSILON"])
        self.assertTrue(lepsilon_vis.incar["LPEAD"])
        self.assertEqual(lepsilon_vis.incar["IBRION"], 8)
        self.assertIsNone(lepsilon_vis.incar.get("NSW"))
        self.assertIsNone(lepsilon_vis.incar.get("NPAR"))

    def test_conflicting_arguments(self):
        with pytest.raises(ValueError, match="deprecated"):
            si = self.get_structure("Si")
            vis = MPScanStaticSet(si, potcar_functional="PBE", user_potcar_functional="PBE")

    def tearDown(self):
        shutil.rmtree(self.tmp)
        warnings.simplefilter("default")


class FuncTest(PymatgenTest):
    def test_batch_write_input(self):
        structures = [
            PymatgenTest.get_structure("Li2O"),
            PymatgenTest.get_structure("LiFePO4"),
        ]
        batch_write_input(structures)
        for d in ["Li4Fe4P4O16_1", "Li2O1_0"]:
            for f in ["INCAR", "KPOINTS", "POSCAR", "POTCAR"]:
                self.assertTrue(os.path.exists(os.path.join(d, f)))
        for d in ["Li4Fe4P4O16_1", "Li2O1_0"]:
            shutil.rmtree(d)


class MVLGBSetTest(PymatgenTest):
    def setUp(self):
        filepath = self.TEST_FILES_DIR / "Li.cif"
        self.s = Structure.from_file(filepath)

        self.bulk = MVLGBSet(self.s)
        self.slab = MVLGBSet(self.s, slab_mode=True)

        self.d_bulk = self.bulk.get_vasp_input()
        self.d_slab = self.slab.get_vasp_input()
        warnings.simplefilter("ignore")

    def tearDown(self):
        warnings.simplefilter("default")

    def test_bulk(self):
        incar_bulk = self.d_bulk["INCAR"]
        self.assertEqual(incar_bulk["ISIF"], 3)

    def test_slab(self):
        incar_slab = self.d_slab["INCAR"]
        self.assertEqual(incar_slab["ISIF"], 2)

    def test_kpoints(self):
        kpoints = self.d_slab["KPOINTS"]
        k_a = int(40 / (self.s.lattice.abc[0]) + 0.5)
        k_b = int(40 / (self.s.lattice.abc[1]) + 0.5)
        self.assertEqual(kpoints.kpts, [[k_a, k_b, 1]])


class MVLRelax52SetTest(PymatgenTest):
    def setUp(self):
        file_path = self.TEST_FILES_DIR / "POSCAR"
        poscar = Poscar.from_file(file_path)
        self.struct = poscar.structure
        self.mvl_rlx_set = MVLRelax52Set(
            self.struct, potcar_functional="PBE_54", user_incar_settings={"NSW": 500}
        )
        warnings.simplefilter("ignore")

    def tearDown(self):
        warnings.simplefilter("default")

    def test_incar(self):
        incar = self.mvl_rlx_set.incar
        self.assertIn("NSW", incar)
        self.assertEqual(incar["LREAL"], "Auto")

    def test_potcar(self):
        self.assertEqual(self.mvl_rlx_set.potcar.functional, "PBE_54")
        self.assertIn("Fe", self.mvl_rlx_set.potcar.symbols)

        self.struct.remove_species(["Fe"])
        test_potcar_set_1 = MVLRelax52Set(self.struct, potcar_functional="PBE_52")
        self.assertEqual(test_potcar_set_1.potcar.functional, "PBE_52")

        self.assertRaises(
            ValueError, MVLRelax52Set, self.struct, potcar_functional="PBE"
        )

    def test_potcar_functional_warning(self):
        with pytest.warns(DeprecationWarning, match="argument is deprecated"):
            test_potcar_set_1 = MVLRelax52Set(self.struct, potcar_functional="PBE_52")

    def test_as_from_dict(self):
        d = self.mvl_rlx_set.as_dict()
        v = dec.process_decoded(d)
        self.assertEqual(type(v), MVLRelax52Set)
        self.assertEqual(v.incar["NSW"], 500)


class LobsterSetTest(PymatgenTest):

    def setUp(self):
        file_path = self.TEST_FILES_DIR / "POSCAR"
        poscar = Poscar.from_file(file_path)
        self.struct = poscar.structure
        # test for different parameters!
        self.lobsterset1 = LobsterSet(self.struct, isym=-1, ismear=-5)
        self.lobsterset2 = LobsterSet(self.struct, isym=0, ismear=0)
        # only allow isym=-1 and isym=0
        with self.assertRaises(ValueError):
            self.lobsterset_new = LobsterSet(self.struct, isym=2, ismear=0)
        # only allow ismear=-5 and ismear=0
        with self.assertRaises(ValueError):
            self.lobsterset_new = LobsterSet(self.struct, isym=-1, ismear=2)
        # test if one can still hand over grid density of kpoints
        self.lobsterset3 = LobsterSet(
            self.struct, isym=0, ismear=0, user_kpoints_settings={"grid_density": 6000}
        )
        # check if users can overwrite settings in this class with the help of user_incar_settings
        self.lobsterset4 = LobsterSet(self.struct, user_incar_settings={"ALGO": "Fast"})
        # use basis functions supplied by user
        self.lobsterset5 = LobsterSet(
            self.struct,
            user_supplied_basis={"Fe": "3d 3p 4s", "P": "3p 3s", "O": "2p 2s"},
        )
        with self.assertRaises(ValueError):
            self.lobsterset6 = LobsterSet(
                self.struct, user_supplied_basis={"Fe": "3d 3p 4s", "P": "3p 3s"}
            )
        self.lobsterset7 = LobsterSet(
            self.struct,
            address_basis_file=os.path.join(MODULE_DIR, "../../lobster/lobster_basis/BASIS_PBE_54_standard.yaml"),
        )
        with pytest.warns(BadInputSetWarning, match="Overriding the POTCAR"):
            self.lobsterset6 = LobsterSet(self.struct)

    def test_incar(self):
        incar1 = self.lobsterset1.incar
        self.assertIn("NBANDS", incar1)
        self.assertEqual(incar1["NBANDS"], 116)
        self.assertEqual(incar1["NSW"], 0)
        self.assertEqual(incar1["ISMEAR"], -5)
        self.assertEqual(incar1["ISYM"], -1)
        self.assertEqual(incar1["ALGO"], "Normal")
        self.assertEqual(incar1["EDIFF"], 1e-6)
        incar2 = self.lobsterset2.incar
        self.assertEqual(incar2["ISYM"], 0)
        self.assertEqual(incar2["ISMEAR"], 0)
        incar4 = self.lobsterset4.incar
        self.assertEqual(incar4["ALGO"], "Fast")

    def test_kpoints(self):
        kpoints1 = self.lobsterset1.kpoints
        self.assertTrue(kpoints1.comment.split(" ")[6], 6138)
        kpoints2 = self.lobsterset2.kpoints
        self.assertTrue(kpoints2.comment.split(" ")[6], 6138)
        kpoints3 = self.lobsterset3.kpoints
        self.assertTrue(kpoints3.comment.split(" ")[6], 6000)

    def test_potcar(self):
        # PBE_54 is preferred at the moment
        self.assertEqual(self.lobsterset1.potcar_functional, "PBE_54")

    def test_as_from_dict(self):
        dict_here = self.lobsterset1.as_dict()

        lobsterset_new = LobsterSet.from_dict(dict_here)
        # test relevant parts again
        incar1 = lobsterset_new.incar
        self.assertIn("NBANDS", incar1)
        self.assertEqual(incar1["NBANDS"], 116)
        self.assertEqual(incar1["NSW"], 0)
        self.assertEqual(incar1["NSW"], 0)
        self.assertEqual(incar1["ISMEAR"], -5)
        self.assertEqual(incar1["ISYM"], -1)
        self.assertEqual(incar1["ALGO"], "Normal")
        kpoints1 = lobsterset_new.kpoints
        self.assertTrue(kpoints1.comment.split(" ")[6], 6138)
        self.assertEqual(lobsterset_new.potcar_functional, "PBE_54")


_dummy_structure = Structure(
    [1, 0, 0, 0, 1, 0, 0, 0, 1],
    ["I"],
    [[0, 0, 0]],
    site_properties={"magmom": [[0, 0, 1]]},
)

if __name__ == "__main__":
    unittest.main()<|MERGE_RESOLUTION|>--- conflicted
+++ resolved
@@ -39,26 +39,14 @@
             with open(input_set, "r") as f:
                 hashes[input_set] = hashlib.sha1(f.read().encode("utf-8")).hexdigest()
         known_hashes = {
-<<<<<<< HEAD
             'MVLGWSet.yaml': 'f4df9516cf7dd923b37281172c662a70fa32bebc',
             'MVLRelax52Set.yaml': 'eb538ffb45c0cd13f13df48afc1e71c44d2e34b2',
             'MPHSERelaxSet.yaml': '2bb969e64b57ff049077c8ec10e64f94c9c97f42',
             'VASPIncarBase.yaml': '19762515f8deefb970f2968fca48a0d67f7964d4',
-            'MPSCANRelaxSet.yaml': '9b115af9415a422bdec784ff7f6ae5b18dec02b6',
+            'MPSCANRelaxSet.yaml': '2604952d387f6531bfc37641ac3b1ffcce9f1bc1',
             'MPRelaxSet.yaml': '4ea97d776fbdc7e168036f73e9176012a56c0a45',
             'MITRelaxSet.yaml': '1a0970f8cad9417ec810f7ab349dc854eaa67010',
             'vdW_parameters.yaml': '66541f58b221c8966109156f4f651b2ca8aa76da'}
-=======
-            "MVLGWSet.yaml": "f4df9516cf7dd923b37281172c662a70fa32bebc",
-            "MVLRelax52Set.yaml": "eb538ffb45c0cd13f13df48afc1e71c44d2e34b2",
-            "MPHSERelaxSet.yaml": "2bb969e64b57ff049077c8ec10e64f94c9c97f42",
-            "VASPIncarBase.yaml": "dbdbfe7d5c055a3f1e87223a031ae3ad58631395",
-            "MPSCANRelaxSet.yaml": "2604952d387f6531bfc37641ac3b1ffcce9f1bc1",
-            "MPRelaxSet.yaml": "4ea97d776fbdc7e168036f73e9176012a56c0a45",
-            "MITRelaxSet.yaml": "1a0970f8cad9417ec810f7ab349dc854eaa67010",
-            "vdW_parameters.yaml": "66541f58b221c8966109156f4f651b2ca8aa76da",
-        }
->>>>>>> 356b7312
 
         self.assertDictEqual(
             hashes,
