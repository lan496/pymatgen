"""This module provides classes to store, generate, and manipulate material interfaces, including grain boundaries."""

from __future__ import annotations

import logging
import warnings
from fractions import Fraction
from functools import reduce
from itertools import chain, combinations, product
<<<<<<< HEAD
from math import cos, floor, gcd
from typing import TYPE_CHECKING, Any
=======
from typing import TYPE_CHECKING
>>>>>>> 7b37b6b1

import numpy as np
from monty.fractions import lcm
from numpy.testing import assert_allclose
from scipy.cluster.hierarchy import fcluster, linkage
from scipy.spatial.distance import squareform

from pymatgen.analysis.adsorption import AdsorbateSiteFinder
from pymatgen.core.lattice import Lattice
from pymatgen.core.sites import PeriodicSite, Site
from pymatgen.core.structure import Structure
from pymatgen.core.surface import Slab
from pymatgen.symmetry.analyzer import SpacegroupAnalyzer

if TYPE_CHECKING:
<<<<<<< HEAD
    from collections.abc import Sequence

    from numpy.typing import ArrayLike

    from pymatgen.core.trajectory import Vector3D
    from pymatgen.util.typing import CompositionLike

# This module implements representations of grain boundaries, as well as
# algorithms for generating them.

__author__ = "Xiang-Guo Li"
__copyright__ = "Copyright 2018, The Materials Virtual Lab"
__version__ = "0.1"
__maintainer__ = "Xiang-Guo Li"
__email__ = "xil110@ucsd.edu"
__date__ = "7/30/18"

logger = logging.getLogger(__name__)


class GrainBoundary(Structure):
    """
    Subclass of Structure representing a GrainBoundary (GB) object. Implements additional
    attributes pertaining to gbs, but the init method does not actually implement any
    algorithm that creates a GB. This is a DUMMY class who's init method only holds
    information about the GB. Also has additional methods that returns other information
    about a GB such as sigma value.

    Note that all gbs have the GB surface normal oriented in the c-direction. This means
    the lattice vectors a and b are in the GB surface plane (at least for one grain) and
    the c vector is out of the surface plane (though not necessarily perpendicular to the
    surface).
    """

    def __init__(
        self,
        lattice: np.ndarray | Lattice,
        species: Sequence[CompositionLike],
        coords: Sequence[ArrayLike],
        rotation_axis: Vector3D,
        rotation_angle: float,
        gb_plane: Vector3D,
        join_plane: Vector3D,
        init_cell: Structure,
        vacuum_thickness: float,
        ab_shift: tuple[float, float],
        site_properties: dict[str, Any],
        oriented_unit_cell: Structure,
        validate_proximity: bool = False,
        coords_are_cartesian: bool = False,
        properties: dict | None = None,
    ) -> None:
        """
        Makes a GB structure, a structure object with additional information
        and methods pertaining to gbs.

        Args:
            lattice (Lattice/3x3 array): The lattice, either as an instance or
                any 2D array. Each row should correspond to a lattice vector.
            species ([Species]): Sequence of species on each site. Can take in
                flexible input, including:

                i.  A sequence of element / species specified either as string
                    symbols, e.g. ["Li", "Fe2+", "P", ...] or atomic numbers,
                    e.g., (3, 56, ...) or actual Element or Species objects.

                ii. List of dict of elements/species and occupancies, e.g.,
                    [{"Fe" : 0.5, "Mn":0.5}, ...]. This allows the setup of
                    disordered structures.
            coords (Nx3 array): list of fractional/cartesian coordinates for each species.
            rotation_axis (list[int]): Rotation axis of GB in the form of a list of integers, e.g. [1, 1, 0].
            rotation_angle (float, in unit of degree): rotation angle of GB.
            gb_plane (list): Grain boundary plane in the form of a list of integers
                e.g.: [1, 2, 3].
            join_plane (list): Joining plane of the second grain in the form of a list of
                integers. e.g.: [1, 2, 3].
            init_cell (Structure): initial bulk structure to form the GB.
            site_properties (dict): Properties associated with the sites as a
                dict of sequences, The sequences have to be the same length as
                the atomic species and fractional_coords. For GB, you should
                have the 'grain_label' properties to classify the sites as 'top',
                'bottom', 'top_incident', or 'bottom_incident'.
            vacuum_thickness (float in angstrom): The thickness of vacuum inserted
                between two grains of the GB.
            ab_shift (list of float, in unit of crystal vector a, b): The relative
                shift along a, b vectors.
            oriented_unit_cell (Structure): oriented unit cell of the bulk init_cell.
                Helps to accurately calculate the bulk properties that are consistent
                with GB calculations.
            validate_proximity (bool): Whether to check if there are sites
                that are less than 0.01 Ang apart. Defaults to False.
            coords_are_cartesian (bool): Set to True if you are providing
                coordinates in Cartesian coordinates. Defaults to False.
            properties (dict): dictionary containing properties associated
                with the whole GrainBoundary.
        """
        self.oriented_unit_cell = oriented_unit_cell
        self.rotation_axis = rotation_axis
        self.rotation_angle = rotation_angle
        self.gb_plane = gb_plane
        self.join_plane = join_plane
        self.init_cell = init_cell
        self.vacuum_thickness = vacuum_thickness
        self.ab_shift = ab_shift
        super().__init__(
            lattice,
            species,
            coords,
            validate_proximity=validate_proximity,
            coords_are_cartesian=coords_are_cartesian,
            site_properties=site_properties,
            properties=properties,
        )

    def copy(self):
        """
        Convenience method to get a copy of the structure, with options to add
        site properties.

        Returns:
            A copy of the Structure, with optionally new site_properties and
            optionally sanitized.
        """
        return GrainBoundary(
            self.lattice,
            self.species_and_occu,
            self.frac_coords,
            self.rotation_axis,
            self.rotation_angle,
            self.gb_plane,
            self.join_plane,
            self.init_cell,
            self.vacuum_thickness,
            self.ab_shift,
            self.site_properties,
            self.oriented_unit_cell,
        )

    def get_sorted_structure(self, key=None, reverse=False):
        """
        Get a sorted copy of the structure. The parameters have the same
        meaning as in list.sort. By default, sites are sorted by the
        electronegativity of the species. Note that Slab has to override this
        because of the different __init__ args.

        Args:
            key: Specifies a function of one argument that is used to extract
                a comparison key from each list element: key=str.lower. The
                default value is None (compare the elements directly).
            reverse (bool): If set to True, then the list elements are sorted
                as if each comparison were reversed.
        """
        sites = sorted(self, key=key, reverse=reverse)
        struct = Structure.from_sites(sites)
        return GrainBoundary(
            struct.lattice,
            struct.species_and_occu,
            struct.frac_coords,
            self.rotation_axis,
            self.rotation_angle,
            self.gb_plane,
            self.join_plane,
            self.init_cell,
            self.vacuum_thickness,
            self.ab_shift,
            self.site_properties,
            self.oriented_unit_cell,
        )

    @property
    def sigma(self) -> int:
        """
        This method returns the sigma value of the GB.
        If using 'quick_gen' to generate GB, this value is not valid.
        """
        return int(round(self.oriented_unit_cell.volume / self.init_cell.volume))

    @property
    def sigma_from_site_prop(self) -> int:
        """
        This method returns the sigma value of the GB from site properties.
        If the GB structure merge some atoms due to the atoms too closer with
        each other, this property will not work.
        """
        n_coi = 0
        if None in self.site_properties["grain_label"]:
            raise RuntimeError("Site were merged, this property do not work")
        for tag in self.site_properties["grain_label"]:
            if "incident" in tag:
                n_coi += 1
        return int(round(len(self) / n_coi))

    @property
    def top_grain(self) -> Structure:
        """Return the top grain (Structure) of the GB."""
        top_sites = []
        for i, tag in enumerate(self.site_properties["grain_label"]):
            if "top" in tag:
                top_sites.append(self.sites[i])
        return Structure.from_sites(top_sites)

    @property
    def bottom_grain(self) -> Structure:
        """Return the bottom grain (Structure) of the GB."""
        bottom_sites = []
        for i, tag in enumerate(self.site_properties["grain_label"]):
            if "bottom" in tag:
                bottom_sites.append(self.sites[i])
        return Structure.from_sites(bottom_sites)

    @property
    def coincidents(self) -> list[Site]:
        """Return the a list of coincident sites."""
        coincident_sites = []
        for idx, tag in enumerate(self.site_properties["grain_label"]):
            if "incident" in tag:
                coincident_sites.append(self.sites[idx])
        return coincident_sites

    def __str__(self):
        comp = self.composition
        outs = [
            f"Gb Summary ({comp.formula})",
            f"Reduced Formula: {comp.reduced_formula}",
            f"Rotation axis: {self.rotation_axis}",
            f"Rotation angle: {self.rotation_angle}",
            f"GB plane: {self.gb_plane}",
            f"Join plane: {self.join_plane}",
            f"vacuum thickness: {self.vacuum_thickness}",
            f"ab_shift: {self.ab_shift}",
        ]

        def to_str(x, rjust=10):
            return (f"{x:0.6f}").rjust(rjust)

        outs += (
            f"abc   : {' '.join(to_str(i) for i in self.lattice.abc)}",
            f"angles: {' '.join(to_str(i) for i in self.lattice.angles)}",
            f"Sites ({len(self)})",
        )
        for idx, site in enumerate(self):
            outs.append(f"{idx + 1} {site.species_string} {' '.join(to_str(coord, 12) for coord in site.frac_coords)}")
        return "\n".join(outs)

    def as_dict(self):
        """
        Returns:
            Dictionary representation of GrainBoundary object.
        """
        dct = super().as_dict()
        dct["@module"] = type(self).__module__
        dct["@class"] = type(self).__name__
        dct["init_cell"] = self.init_cell.as_dict()
        dct["rotation_axis"] = self.rotation_axis
        dct["rotation_angle"] = self.rotation_angle
        dct["gb_plane"] = self.gb_plane
        dct["join_plane"] = self.join_plane
        dct["vacuum_thickness"] = self.vacuum_thickness
        dct["ab_shift"] = self.ab_shift
        dct["oriented_unit_cell"] = self.oriented_unit_cell.as_dict()
        return dct

    @classmethod
    def from_dict(cls, dct: dict) -> GrainBoundary:  # type: ignore[override]
        """
        Generates a GrainBoundary object from a dictionary created by as_dict().

        Args:
            dct: dict

        Returns:
            GrainBoundary object
        """
        lattice = Lattice.from_dict(dct["lattice"])
        sites = [PeriodicSite.from_dict(site_dict, lattice) for site_dict in dct["sites"]]
        struct = Structure.from_sites(sites)

        return GrainBoundary(
            lattice=lattice,
            species=struct.species_and_occu,
            coords=struct.frac_coords,
            rotation_axis=dct["rotation_axis"],
            rotation_angle=dct["rotation_angle"],
            gb_plane=dct["gb_plane"],
            join_plane=dct["join_plane"],
            init_cell=Structure.from_dict(dct["init_cell"]),
            vacuum_thickness=dct["vacuum_thickness"],
            ab_shift=dct["ab_shift"],
            oriented_unit_cell=Structure.from_dict(dct["oriented_unit_cell"]),
            site_properties=struct.site_properties,
        )


class GrainBoundaryGenerator:
    """
    This class is to generate grain boundaries (GBs) from bulk
    conventional cell (fcc, bcc can from the primitive cell), and works for Cubic,
    Tetragonal, Orthorhombic, Rhombohedral, and Hexagonal systems.
    It generate GBs from given parameters, which includes
    GB plane, rotation axis, rotation angle.

    This class works for any general GB, including twist, tilt and mixed GBs.
    The three parameters, rotation axis, GB plane and rotation angle, are
    sufficient to identify one unique GB. While sometimes, users may not be able
    to tell what exactly rotation angle is but prefer to use sigma as an parameter,
    this class also provides the function that is able to return all possible
    rotation angles for a specific sigma value.
    The same sigma value (with rotation axis fixed) can correspond to
    multiple rotation angles.
    Users can use structure matcher in pymatgen to get rid of the redundant structures.
    """

    def __init__(self, initial_structure: Structure, symprec: float = 0.1, angle_tolerance: float = 1) -> None:
        """
        Args:
            initial_structure (Structure): Initial input structure. It can
                be conventional or primitive cell (primitive cell works for bcc and fcc).
                For fcc and bcc, using conventional cell can lead to a non-primitive
                grain boundary structure.
                This code supplies Cubic, Tetragonal, Orthorhombic, Rhombohedral, and
                Hexagonal systems.
            symprec (float): Tolerance for symmetry finding. Defaults to 0.1 (the value used
                in Materials Project), which is for structures with slight deviations
                from their proper atomic positions (e.g., structures relaxed with
                electronic structure codes).
                A smaller value of 0.01 is often used for properly refined
                structures with atoms in the proper symmetry coordinates.
                User should make sure the symmetry is what you want.
            angle_tolerance (float): Angle tolerance for symmetry finding.
        """
        analyzer = SpacegroupAnalyzer(initial_structure, symprec, angle_tolerance)
        self.lat_type = analyzer.get_lattice_type()[0]
        if self.lat_type == "t":
            # need to use the conventional cell for tetragonal
            initial_structure = analyzer.get_conventional_standard_structure()
            a, b, c = initial_structure.lattice.abc
            # c axis of tetragonal structure not in the third direction
            if abs(a - b) > symprec:
                # a == c, rotate b to the third direction
                if abs(a - c) < symprec:
                    initial_structure.make_supercell([[0, 0, 1], [1, 0, 0], [0, 1, 0]])
                # b == c, rotate a to the third direction
                else:
                    initial_structure.make_supercell([[0, 1, 0], [0, 0, 1], [1, 0, 0]])
        elif self.lat_type == "h":
            alpha, beta, gamma = initial_structure.lattice.angles
            # c axis is not in the third direction
            if abs(gamma - 90) < angle_tolerance:
                # alpha = 120 or 60, rotate b, c to a, b vectors
                if abs(alpha - 90) > angle_tolerance:
                    initial_structure.make_supercell([[0, 1, 0], [0, 0, 1], [1, 0, 0]])
                # beta = 120 or 60, rotate c, a to a, b vectors
                elif abs(beta - 90) > angle_tolerance:
                    initial_structure.make_supercell([[0, 0, 1], [1, 0, 0], [0, 1, 0]])
        elif self.lat_type == "r":
            # need to use primitive cell for rhombohedra
            initial_structure = analyzer.get_primitive_standard_structure()
        elif self.lat_type == "o":
            # need to use the conventional cell for orthorhombic
            initial_structure = analyzer.get_conventional_standard_structure()
        self.initial_structure = initial_structure

    def gb_from_parameters(
        self,
        rotation_axis,
        rotation_angle,
        expand_times=4,
        vacuum_thickness=0.0,
        ab_shift: tuple[float, float] = (0, 0),
        normal=False,
        ratio=None,
        plane=None,
        max_search=20,
        tol_coi=1.0e-8,
        rm_ratio=0.7,
        quick_gen=False,
    ):
        """
        Args:
            rotation_axis (list): Rotation axis of GB in the form of a list of integer
                e.g.: [1, 1, 0]
            rotation_angle (float, in unit of degree): rotation angle used to generate GB.
                Make sure the angle is accurate enough. You can use the enum* functions
                in this class to extract the accurate angle.
                e.g.: The rotation angle of sigma 3 twist GB with the rotation axis
                [1, 1, 1] and GB plane (1, 1, 1) can be 60 degree.
                If you do not know the rotation angle, but know the sigma value, we have
                provide the function get_rotation_angle_from_sigma which is able to return
                all the rotation angles of sigma value you provided.
            expand_times (int): The multiple times used to expand one unit grain to larger grain.
                This is used to tune the grain length of GB to warrant that the two GBs in one
                cell do not interact with each other. Default set to 4.
            vacuum_thickness (float, in angstrom): The thickness of vacuum that you want to insert
                between two grains of the GB. Default to 0.
            ab_shift (list of float, in unit of a, b vectors of Gb): in plane shift of two grains
            normal (logic):
                determine if need to require the c axis of top grain (first transformation matrix)
                perpendicular to the surface or not.
                default to false.
            ratio (list of integers):
                lattice axial ratio.
                For cubic system, ratio is not needed.
                For tetragonal system, ratio = [mu, mv], list of two integers,
                that is, mu/mv = c2/a2. If it is irrational, set it to none.
                For orthorhombic system, ratio = [mu, lam, mv], list of 3 integers,
                that is, mu:lam:mv = c2:b2:a2. If irrational for one axis, set it to None.
                e.g. mu:lam:mv = c2,None,a2, means b2 is irrational.
                For rhombohedral system, ratio = [mu, mv], list of two integers,
                that is, mu/mv is the ratio of (1+2*cos(alpha))/cos(alpha).
                If irrational, set it to None.
                For hexagonal system, ratio = [mu, mv], list of two integers,
                that is, mu/mv = c2/a2. If it is irrational, set it to none.
                This code also supplies a class method to generate the ratio from the
                structure (get_ratio). User can also make their own approximation and
                input the ratio directly.
            plane (list): Grain boundary plane in the form of a list of integers
                e.g.: [1, 2, 3]. If none, we set it as twist GB. The plane will be perpendicular
                to the rotation axis.
            max_search (int): max search for the GB lattice vectors that give the smallest GB
                lattice. If normal is true, also max search the GB c vector that perpendicular
                to the plane. For complex GB, if you want to speed up, you can reduce this value.
                But too small of this value may lead to error.
            tol_coi (float): tolerance to find the coincidence sites. When making approximations to
                the ratio needed to generate the GB, you probably need to increase this tolerance to
                obtain the correct number of coincidence sites. To check the number of coincidence
                sites are correct or not, you can compare the generated Gb object's sigma_from_site_prop
                with enum* sigma values (what user expected by input).
            rm_ratio (float): the criteria to remove the atoms which are too close with each other.
                rm_ratio*bond_length of bulk system is the criteria of bond length, below which the atom
                will be removed. Default to 0.7.
            quick_gen (bool): whether to quickly generate a supercell, if set to true, no need to
                find the smallest cell.

        Returns:
            Grain boundary structure (GB object).
        """
        lat_type = self.lat_type
        # if the initial structure is primitive cell in cubic system,
        # calculate the transformation matrix from its conventional cell
        # to primitive cell, basically for bcc and fcc systems.
        trans_cry = np.eye(3)
        if lat_type == "c":
            analyzer = SpacegroupAnalyzer(self.initial_structure)
            convention_cell = analyzer.get_conventional_standard_structure()
            vol_ratio = self.initial_structure.volume / convention_cell.volume
            # bcc primitive cell, belong to cubic system
            if abs(vol_ratio - 0.5) < 1.0e-3:
                trans_cry = np.array([[0.5, 0.5, -0.5], [-0.5, 0.5, 0.5], [0.5, -0.5, 0.5]])
                logger.info("Make sure this is for cubic with bcc primitive cell")
            # fcc primitive cell, belong to cubic system
            elif abs(vol_ratio - 0.25) < 1.0e-3:
                trans_cry = np.array([[0.5, 0.5, 0], [0, 0.5, 0.5], [0.5, 0, 0.5]])
                logger.info("Make sure this is for cubic with fcc primitive cell")
            else:
                logger.info("Make sure this is for cubic with conventional cell")
        elif lat_type == "t":
            logger.info("Make sure this is for tetragonal system")
            if ratio is None:
                logger.info("Make sure this is for irrational c2/a2")
            elif len(ratio) != 2:
                raise RuntimeError("Tetragonal system needs correct c2/a2 ratio")
        elif lat_type == "o":
            logger.info("Make sure this is for orthorhombic system")
            if ratio is None:
                raise RuntimeError("CSL does not exist if all axial ratios are irrational for an orthorhombic system")
            if len(ratio) != 3:
                raise RuntimeError("Orthorhombic system needs correct c2:b2:a2 ratio")
        elif lat_type == "h":
            logger.info("Make sure this is for hexagonal system")
            if ratio is None:
                logger.info("Make sure this is for irrational c2/a2")
            elif len(ratio) != 2:
                raise RuntimeError("Hexagonal system needs correct c2/a2 ratio")
        elif lat_type == "r":
            logger.info("Make sure this is for rhombohedral system")
            if ratio is None:
                logger.info("Make sure this is for irrational (1+2*cos(alpha)/cos(alpha) ratio")
            elif len(ratio) != 2:
                raise RuntimeError("Rhombohedral system needs correct (1+2*cos(alpha)/cos(alpha) ratio")
        else:
            raise RuntimeError(
                "Lattice type not implemented. This code works for cubic, "
                "tetragonal, orthorhombic, rhombohedral, hexagonal systems"
            )

        # transform four index notation to three index notation for hexagonal and rhombohedral
        if len(rotation_axis) == 4:
            u1 = rotation_axis[0]
            v1 = rotation_axis[1]
            w1 = rotation_axis[3]
            if lat_type.lower() == "h":
                u = 2 * u1 + v1
                v = 2 * v1 + u1
                w = w1
                rotation_axis = [u, v, w]
            elif lat_type.lower() == "r":
                u = 2 * u1 + v1 + w1
                v = v1 + w1 - u1
                w = w1 - 2 * v1 - u1
                rotation_axis = [u, v, w]

        # make sure gcd(rotation_axis)==1
        if reduce(gcd, rotation_axis) != 1:
            rotation_axis = [int(round(x / reduce(gcd, rotation_axis))) for x in rotation_axis]
        # transform four index notation to three index notation for plane
        if plane is not None and len(plane) == 4:
            u1, v1, w1 = plane[0], plane[1], plane[3]
            plane = [u1, v1, w1]
        # set the plane for grain boundary when plane is None.
        if plane is None:
            if lat_type.lower() == "c":
                plane = rotation_axis
            else:
                if lat_type.lower() == "h":
                    c2_a2_ratio = 1.0 if ratio is None else ratio[0] / ratio[1]
                    metric = np.array([[1, -0.5, 0], [-0.5, 1, 0], [0, 0, c2_a2_ratio]])
                elif lat_type.lower() == "r":
                    cos_alpha = 0.5 if ratio is None else 1.0 / (ratio[0] / ratio[1] - 2)
                    metric = np.array(
                        [
                            [1, cos_alpha, cos_alpha],
                            [cos_alpha, 1, cos_alpha],
                            [cos_alpha, cos_alpha, 1],
                        ]
                    )
                elif lat_type.lower() == "t":
                    c2_a2_ratio = 1.0 if ratio is None else ratio[0] / ratio[1]
                    metric = np.array([[1, 0, 0], [0, 1, 0], [0, 0, c2_a2_ratio]])
                elif lat_type.lower() == "o":
                    for idx in range(3):
                        if ratio[idx] is None:
                            ratio[idx] = 1
                    metric = np.array([[1, 0, 0], [0, ratio[1] / ratio[2], 0], [0, 0, ratio[0] / ratio[2]]])
                else:
                    raise RuntimeError("Lattice type has not implemented.")

                plane = np.matmul(rotation_axis, metric)
                fractions = [Fraction(x).limit_denominator() for x in plane]
                least_mul = reduce(lcm, [f.denominator for f in fractions])
                plane = [int(round(x * least_mul)) for x in plane]

        if reduce(gcd, plane) != 1:
            index = reduce(gcd, plane)
            plane = [int(round(x / index)) for x in plane]

        t1, t2 = self.get_trans_mat(
            r_axis=rotation_axis,
            angle=rotation_angle,
            normal=normal,
            trans_cry=trans_cry,
            lat_type=lat_type,
            ratio=ratio,
            surface=plane,
            max_search=max_search,
            quick_gen=quick_gen,
        )

        # find the join_plane
        if lat_type.lower() != "c":
            if lat_type.lower() == "h":
                if ratio is None:
                    mu, mv = [1, 1]
                else:
                    mu, mv = ratio
                trans_cry1 = np.array([[1, 0, 0], [-0.5, np.sqrt(3.0) / 2.0, 0], [0, 0, np.sqrt(mu / mv)]])
            elif lat_type.lower() == "r":
                if ratio is None:
                    c2_a2_ratio = 1.0
                else:
                    mu, mv = ratio
                    c2_a2_ratio = 3 / (2 - 6 * mv / mu)
                trans_cry1 = np.array(
                    [
                        [0.5, np.sqrt(3.0) / 6.0, 1.0 / 3 * np.sqrt(c2_a2_ratio)],
                        [-0.5, np.sqrt(3.0) / 6.0, 1.0 / 3 * np.sqrt(c2_a2_ratio)],
                        [0, -1 * np.sqrt(3.0) / 3.0, 1.0 / 3 * np.sqrt(c2_a2_ratio)],
                    ]
                )
            else:
                if lat_type.lower() == "t":
                    if ratio is None:
                        mu, mv = [1, 1]
                    else:
                        mu, mv = ratio
                    lam = mv
                elif lat_type.lower() == "o":
                    new_ratio = [1 if v is None else v for v in ratio]
                    mu, lam, mv = new_ratio
                trans_cry1 = np.array([[1, 0, 0], [0, np.sqrt(lam / mv), 0], [0, 0, np.sqrt(mu / mv)]])
        else:
            trans_cry1 = trans_cry
        grain_matrix = np.dot(t2, trans_cry1)
        plane_init = np.cross(grain_matrix[0], grain_matrix[1])
        if lat_type.lower() != "c":
            plane_init = np.dot(plane_init, trans_cry1.T)
        join_plane = self.vec_to_surface(plane_init)

        parent_structure = self.initial_structure.copy()
        # calculate the bond_length in bulk system.
        if len(parent_structure) == 1:
            temp_str = parent_structure.copy()
            temp_str.make_supercell([1, 1, 2])
            distance = temp_str.distance_matrix
        else:
            distance = parent_structure.distance_matrix
        bond_length = np.min(distance[np.nonzero(distance)])

        # top grain
        top_grain = fix_pbc(parent_structure * t1)

        # obtain the smallest oriented cell
        if normal and not quick_gen:
            t_temp = self.get_trans_mat(
                r_axis=rotation_axis,
                angle=rotation_angle,
                normal=False,
                trans_cry=trans_cry,
                lat_type=lat_type,
                ratio=ratio,
                surface=plane,
                max_search=max_search,
            )
            oriented_unit_cell = fix_pbc(parent_structure * t_temp[0])
            t_matrix = oriented_unit_cell.lattice.matrix
            normal_v_plane = np.cross(t_matrix[0], t_matrix[1])
            unit_normal_v = normal_v_plane / np.linalg.norm(normal_v_plane)
            unit_ab_adjust = (t_matrix[2] - np.dot(unit_normal_v, t_matrix[2]) * unit_normal_v) / np.dot(
                unit_normal_v, t_matrix[2]
            )
        else:
            oriented_unit_cell = top_grain.copy()
            unit_ab_adjust = 0.0

        # bottom grain, using top grain's lattice matrix
        bottom_grain = fix_pbc(parent_structure * t2, top_grain.lattice.matrix)

        # label both grains with 'top','bottom','top_incident','bottom_incident'
        n_sites = len(top_grain)
        t_and_b = Structure(
            top_grain.lattice,
            top_grain.species + bottom_grain.species,
            list(top_grain.frac_coords) + list(bottom_grain.frac_coords),
        )
        t_and_b_dis = t_and_b.lattice.get_all_distances(
            t_and_b.frac_coords[0:n_sites], t_and_b.frac_coords[n_sites : n_sites * 2]
        )
        index_incident = np.nonzero(t_and_b_dis < np.min(t_and_b_dis) + tol_coi)

        top_labels = []
        for idx in range(n_sites):
            if idx in index_incident[0]:
                top_labels.append("top_incident")
            else:
                top_labels.append("top")
        bottom_labels = []
        for idx in range(n_sites):
            if idx in index_incident[1]:
                bottom_labels.append("bottom_incident")
            else:
                bottom_labels.append("bottom")
        top_grain = Structure(
            Lattice(top_grain.lattice.matrix),
            top_grain.species,
            top_grain.frac_coords,
            site_properties={"grain_label": top_labels},
        )
        bottom_grain = Structure(
            Lattice(bottom_grain.lattice.matrix),
            bottom_grain.species,
            bottom_grain.frac_coords,
            site_properties={"grain_label": bottom_labels},
        )

        # expand both grains
        top_grain.make_supercell([1, 1, expand_times])
        bottom_grain.make_supercell([1, 1, expand_times])
        top_grain = fix_pbc(top_grain)
        bottom_grain = fix_pbc(bottom_grain)

        # determine the top-grain location.
        edge_b = 1.0 - max(bottom_grain.frac_coords[:, 2])
        edge_t = 1.0 - max(top_grain.frac_coords[:, 2])
        c_adjust = (edge_t - edge_b) / 2.0

        # construct all species
        all_species = []
        all_species.extend([site.specie for site in bottom_grain])
        all_species.extend([site.specie for site in top_grain])

        half_lattice = top_grain.lattice
        # calculate translation vector, perpendicular to the plane
        normal_v_plane = np.cross(half_lattice.matrix[0], half_lattice.matrix[1])
        unit_normal_v = normal_v_plane / np.linalg.norm(normal_v_plane)
        translation_v = unit_normal_v * vacuum_thickness

        # construct the final lattice
        whole_matrix_no_vac = np.array(half_lattice.matrix)
        whole_matrix_no_vac[2] = half_lattice.matrix[2] * 2
        whole_matrix_with_vac = whole_matrix_no_vac.copy()
        whole_matrix_with_vac[2] = whole_matrix_no_vac[2] + translation_v * 2
        whole_lat = Lattice(whole_matrix_with_vac)

        # construct the coords, move top grain with translation_v
        all_coords = []
        grain_labels = bottom_grain.site_properties["grain_label"] + top_grain.site_properties["grain_label"]
        for site in bottom_grain:
            all_coords.append(site.coords)
        for site in top_grain:
            all_coords.append(
                site.coords
                + half_lattice.matrix[2] * (1 + c_adjust)
                + unit_ab_adjust * np.linalg.norm(half_lattice.matrix[2] * (1 + c_adjust))
                + translation_v
                + ab_shift[0] * whole_matrix_with_vac[0]
                + ab_shift[1] * whole_matrix_with_vac[1]
            )

        gb_with_vac = Structure(
            whole_lat,
            all_species,
            all_coords,
            coords_are_cartesian=True,
            site_properties={"grain_label": grain_labels},
        )
        # merge closer atoms. extract near GB atoms.
        cos_c_norm_plane = np.dot(unit_normal_v, whole_matrix_with_vac[2]) / whole_lat.c
        range_c_len = abs(bond_length / cos_c_norm_plane / whole_lat.c)
        sites_near_gb = []
        sites_away_gb: list[PeriodicSite] = []
        for site in gb_with_vac:
            if (
                site.frac_coords[2] < range_c_len
                or site.frac_coords[2] > 1 - range_c_len
                or (site.frac_coords[2] > 0.5 - range_c_len and site.frac_coords[2] < 0.5 + range_c_len)
            ):
                sites_near_gb.append(site)
            else:
                sites_away_gb.append(site)
        if len(sites_near_gb) >= 1:
            s_near_gb = Structure.from_sites(sites_near_gb)
            s_near_gb.merge_sites(tol=bond_length * rm_ratio, mode="d")
            all_sites = sites_away_gb + s_near_gb.sites  # type: ignore
            gb_with_vac = Structure.from_sites(all_sites)

        # move coordinates into the periodic cell.
        gb_with_vac = fix_pbc(gb_with_vac, whole_lat.matrix)
        return GrainBoundary(
            whole_lat,
            gb_with_vac.species,
            gb_with_vac.cart_coords,  # type: ignore[arg-type]
            rotation_axis,
            rotation_angle,
            plane,
            join_plane,
            self.initial_structure,
            vacuum_thickness,
            ab_shift,
            site_properties=gb_with_vac.site_properties,
            oriented_unit_cell=oriented_unit_cell,
            coords_are_cartesian=True,
        )

    def get_ratio(self, max_denominator=5, index_none=None):
        """
        find the axial ratio needed for GB generator input.

        Args:
            max_denominator (int): the maximum denominator for
                the computed ratio, default to be 5.
            index_none (int): specify the irrational axis.
                0-a, 1-b, 2-c. Only may be needed for orthorhombic system.

        Returns:
            axial ratio needed for GB generator (list of integers).
        """
        structure = self.initial_structure
        lat_type = self.lat_type
        if lat_type in ("t", "h"):
            # For tetragonal and hexagonal system, ratio = c2 / a2.
            a, _, c = structure.lattice.lengths
            if c > a:
                frac = Fraction(c**2 / a**2).limit_denominator(max_denominator)
                ratio = [frac.numerator, frac.denominator]
            else:
                frac = Fraction(a**2 / c**2).limit_denominator(max_denominator)
                ratio = [frac.denominator, frac.numerator]
        elif lat_type == "r":
            # For rhombohedral system, ratio = (1 + 2 * cos(alpha)) / cos(alpha).
            cos_alpha = cos(structure.lattice.alpha / 180 * np.pi)
            frac = Fraction((1 + 2 * cos_alpha) / cos_alpha).limit_denominator(max_denominator)
            ratio = [frac.numerator, frac.denominator]
        elif lat_type == "o":
            # For orthorhombic system, ratio = c2:b2:a2.If irrational for one axis, set it to None.
            ratio = [None] * 3
            lat = (structure.lattice.c, structure.lattice.b, structure.lattice.a)
            index = [0, 1, 2]
            if index_none is None:
                min_index = np.argmin(lat)
                index.pop(min_index)
                frac1 = Fraction(lat[index[0]] ** 2 / lat[min_index] ** 2).limit_denominator(max_denominator)
                frac2 = Fraction(lat[index[1]] ** 2 / lat[min_index] ** 2).limit_denominator(max_denominator)
                com_lcm = lcm(frac1.denominator, frac2.denominator)
                ratio[min_index] = com_lcm
                ratio[index[0]] = frac1.numerator * int(round(com_lcm / frac1.denominator))
                ratio[index[1]] = frac2.numerator * int(round(com_lcm / frac2.denominator))
            else:
                index.pop(index_none)
                if lat[index[0]] > lat[index[1]]:
                    frac = Fraction(lat[index[0]] ** 2 / lat[index[1]] ** 2).limit_denominator(max_denominator)
                    ratio[index[0]] = frac.numerator
                    ratio[index[1]] = frac.denominator
                else:
                    frac = Fraction(lat[index[1]] ** 2 / lat[index[0]] ** 2).limit_denominator(max_denominator)
                    ratio[index[1]] = frac.numerator
                    ratio[index[0]] = frac.denominator
        elif lat_type == "c":
            # Cubic system does not need axial ratio.
            return None
        else:
            raise RuntimeError("Lattice type not implemented.")
        return ratio

    @staticmethod
    def get_trans_mat(
        r_axis,
        angle,
        normal=False,
        trans_cry=None,
        lat_type="c",
        ratio=None,
        surface=None,
        max_search=20,
        quick_gen=False,
    ):
        """
        Find the two transformation matrix for each grain from given rotation axis,
        GB plane, rotation angle and corresponding ratio (see explanation for ratio
        below).
        The structure of each grain can be obtained by applying the corresponding
        transformation matrix to the conventional cell.
        The algorithm for this code is from reference, Acta Cryst, A32,783(1976).

        Args:
            r_axis (list of 3 integers, e.g. u, v, w or 4 integers, e.g. u, v, t, w for hex/rho system only): the
                rotation axis of the grain boundary.
            angle (float, in unit of degree): the rotation angle of the grain boundary
            normal (logic): determine if need to require the c axis of one grain associated with
                the first transformation matrix perpendicular to the surface or not.
                default to false.
            trans_cry (np.array): shape 3x3. If the structure given are primitive cell in cubic system, e.g.
                bcc or fcc system, trans_cry is the transformation matrix from its
                conventional cell to the primitive cell.
            lat_type (str): one character to specify the lattice type. Defaults to 'c' for cubic.
                'c' or 'C': cubic system
                't' or 'T': tetragonal system
                'o' or 'O': orthorhombic system
                'h' or 'H': hexagonal system
                'r' or 'R': rhombohedral system
            ratio (list of integers): lattice axial ratio.
                For cubic system, ratio is not needed.
                For tetragonal system, ratio = [mu, mv], list of two integers, that is, mu/mv = c2/a2. If it is
                irrational, set it to none.
                For orthorhombic system, ratio = [mu, lam, mv], list of 3 integers, that is, mu:lam:mv = c2:b2:a2.
                If irrational for one axis, set it to None. e.g. mu:lam:mv = c2,None,a2, means b2 is irrational.
                For rhombohedral system, ratio = [mu, mv], list of two integers,
                that is, mu/mv is the ratio of (1+2*cos(alpha)/cos(alpha).
                If irrational, set it to None.
                For hexagonal system, ratio = [mu, mv], list of two integers,
                that is, mu/mv = c2/a2. If it is irrational, set it to none.
            surface (list of 3 integers, e.g. h, k, l or 4 integers, e.g. h, k, i, l for hex/rho system only): The
                miller index of grain boundary plane, with the format of [h,k,l] if surface is not given, the default
                is perpendicular to r_axis, which is a twist grain boundary.
            max_search (int): max search for the GB lattice vectors that give the smallest GB
                lattice. If normal is true, also max search the GB c vector that perpendicular
                to the plane.
            quick_gen (bool): whether to quickly generate a supercell, if set to true, no need to
                find the smallest cell.

        Returns:
            t1 (3 by 3 integer array): The transformation array for one grain.
            t2 (3 by 3 integer array): The transformation array for the other grain
        """
        if trans_cry is None:
            trans_cry = np.eye(3)
        # transform four index notation to three index notation
        if len(r_axis) == 4:
            u1 = r_axis[0]
            v1 = r_axis[1]
            w1 = r_axis[3]
            if lat_type.lower() == "h":
                u = 2 * u1 + v1
                v = 2 * v1 + u1
                w = w1
                r_axis = [u, v, w]
            elif lat_type.lower() == "r":
                u = 2 * u1 + v1 + w1
                v = v1 + w1 - u1
                w = w1 - 2 * v1 - u1
                r_axis = [u, v, w]

        # make sure gcd(r_axis)==1
        if reduce(gcd, r_axis) != 1:
            r_axis = [int(round(x / reduce(gcd, r_axis))) for x in r_axis]

        if surface is not None and len(surface) == 4:
            u1 = surface[0]
            v1 = surface[1]
            w1 = surface[3]
            surface = [u1, v1, w1]
        # set the surface for grain boundary.
        if surface is None:
            if lat_type.lower() == "c":
                surface = r_axis
            else:
                if lat_type.lower() == "h":
                    c2_a2_ratio = 1.0 if ratio is None else ratio[0] / ratio[1]
                    metric = np.array([[1, -0.5, 0], [-0.5, 1, 0], [0, 0, c2_a2_ratio]])
                elif lat_type.lower() == "r":
                    cos_alpha = 0.5 if ratio is None else 1.0 / (ratio[0] / ratio[1] - 2)
                    metric = np.array(
                        [
                            [1, cos_alpha, cos_alpha],
                            [cos_alpha, 1, cos_alpha],
                            [cos_alpha, cos_alpha, 1],
                        ]
                    )
                elif lat_type.lower() == "t":
                    c2_a2_ratio = 1.0 if ratio is None else ratio[0] / ratio[1]
                    metric = np.array([[1, 0, 0], [0, 1, 0], [0, 0, c2_a2_ratio]])
                elif lat_type.lower() == "o":
                    for idx in range(3):
                        if ratio[idx] is None:
                            ratio[idx] = 1
                    metric = np.array(
                        [
                            [1, 0, 0],
                            [0, ratio[1] / ratio[2], 0],
                            [0, 0, ratio[0] / ratio[2]],
                        ]
                    )
                else:
                    raise RuntimeError("Lattice type has not implemented.")

                surface = np.matmul(r_axis, metric)
                fractions = [Fraction(x).limit_denominator() for x in surface]
                least_mul = reduce(lcm, [f.denominator for f in fractions])
                surface = [int(round(x * least_mul)) for x in surface]

        if reduce(gcd, surface) != 1:
            index = reduce(gcd, surface)
            surface = [int(round(x / index)) for x in surface]

        if lat_type.lower() == "h":
            # set the value for u,v,w,mu,mv,m,n,d,x
            # check the reference for the meaning of these parameters
            u, v, w = r_axis
            # make sure mu, mv are coprime integers.
            if ratio is None:
                mu, mv = [1, 1]
                if w != 0 and (u != 0 or (v != 0)):
                    raise RuntimeError("For irrational c2/a2, CSL only exist for [0,0,1] or [u,v,0] and m = 0")
            else:
                mu, mv = ratio
            if gcd(mu, mv) != 1:
                temp = gcd(mu, mv)
                mu = int(round(mu / temp))
                mv = int(round(mv / temp))
            d = (u**2 + v**2 - u * v) * mv + w**2 * mu
            if abs(angle - 180.0) < 1.0e0:
                m = 0
                n = 1
            else:
                fraction = Fraction(
                    np.tan(angle / 2 / 180.0 * np.pi) / np.sqrt(float(d) / 3.0 / mu)
                ).limit_denominator()
                m = fraction.denominator
                n = fraction.numerator

            # construct the rotation matrix, check reference for details
            r_list = [
                (u**2 * mv - v**2 * mv - w**2 * mu) * n**2 + 2 * w * mu * m * n + 3 * mu * m**2,
                (2 * v - u) * u * mv * n**2 - 4 * w * mu * m * n,
                2 * u * w * mu * n**2 + 2 * (2 * v - u) * mu * m * n,
                (2 * u - v) * v * mv * n**2 + 4 * w * mu * m * n,
                (v**2 * mv - u**2 * mv - w**2 * mu) * n**2 - 2 * w * mu * m * n + 3 * mu * m**2,
                2 * v * w * mu * n**2 - 2 * (2 * u - v) * mu * m * n,
                (2 * u - v) * w * mv * n**2 - 3 * v * mv * m * n,
                (2 * v - u) * w * mv * n**2 + 3 * u * mv * m * n,
                (w**2 * mu - u**2 * mv - v**2 * mv + u * v * mv) * n**2 + 3 * mu * m**2,
            ]
            m = -1 * m
            r_list_inv = [
                (u**2 * mv - v**2 * mv - w**2 * mu) * n**2 + 2 * w * mu * m * n + 3 * mu * m**2,
                (2 * v - u) * u * mv * n**2 - 4 * w * mu * m * n,
                2 * u * w * mu * n**2 + 2 * (2 * v - u) * mu * m * n,
                (2 * u - v) * v * mv * n**2 + 4 * w * mu * m * n,
                (v**2 * mv - u**2 * mv - w**2 * mu) * n**2 - 2 * w * mu * m * n + 3 * mu * m**2,
                2 * v * w * mu * n**2 - 2 * (2 * u - v) * mu * m * n,
                (2 * u - v) * w * mv * n**2 - 3 * v * mv * m * n,
                (2 * v - u) * w * mv * n**2 + 3 * u * mv * m * n,
                (w**2 * mu - u**2 * mv - v**2 * mv + u * v * mv) * n**2 + 3 * mu * m**2,
            ]
            m = -1 * m
            F = 3 * mu * m**2 + d * n**2
            all_list = r_list + r_list_inv + [F]
            com_fac = reduce(gcd, all_list)
            sigma = F / com_fac
            r_matrix = (np.array(r_list) / com_fac / sigma).reshape(3, 3)
        elif lat_type.lower() == "r":
            # set the value for u,v,w,mu,mv,m,n,d
            # check the reference for the meaning of these parameters
            u, v, w = r_axis
            # make sure mu, mv are coprime integers.
            if ratio is None:
                mu, mv = [1, 1]
                if u + v + w != 0 and (u != v or u != w):
                    raise RuntimeError(
                        "For irrational ratio_alpha, CSL only exist for [1,1,1] or [u, v, -(u+v)] and m =0"
                    )
            else:
                mu, mv = ratio
            if gcd(mu, mv) != 1:
                temp = gcd(mu, mv)
                mu = int(round(mu / temp))
                mv = int(round(mv / temp))
            d = (u**2 + v**2 + w**2) * (mu - 2 * mv) + 2 * mv * (v * w + w * u + u * v)
            if abs(angle - 180.0) < 1.0e0:
                m = 0
                n = 1
            else:
                fraction = Fraction(np.tan(angle / 2 / 180.0 * np.pi) / np.sqrt(float(d) / mu)).limit_denominator()
                m = fraction.denominator
                n = fraction.numerator

            # construct the rotation matrix, check reference for details
            r_list = [
                (mu - 2 * mv) * (u**2 - v**2 - w**2) * n**2
                + 2 * mv * (v - w) * m * n
                - 2 * mv * v * w * n**2
                + mu * m**2,
                2 * (mv * u * n * (w * n + u * n - m) - (mu - mv) * m * w * n + (mu - 2 * mv) * u * v * n**2),
                2 * (mv * u * n * (v * n + u * n + m) + (mu - mv) * m * v * n + (mu - 2 * mv) * w * u * n**2),
                2 * (mv * v * n * (w * n + v * n + m) + (mu - mv) * m * w * n + (mu - 2 * mv) * u * v * n**2),
                (mu - 2 * mv) * (v**2 - w**2 - u**2) * n**2
                + 2 * mv * (w - u) * m * n
                - 2 * mv * u * w * n**2
                + mu * m**2,
                2 * (mv * v * n * (v * n + u * n - m) - (mu - mv) * m * u * n + (mu - 2 * mv) * w * v * n**2),
                2 * (mv * w * n * (w * n + v * n - m) - (mu - mv) * m * v * n + (mu - 2 * mv) * w * u * n**2),
                2 * (mv * w * n * (w * n + u * n + m) + (mu - mv) * m * u * n + (mu - 2 * mv) * w * v * n**2),
                (mu - 2 * mv) * (w**2 - u**2 - v**2) * n**2
                + 2 * mv * (u - v) * m * n
                - 2 * mv * u * v * n**2
                + mu * m**2,
            ]
            m = -1 * m
            r_list_inv = [
                (mu - 2 * mv) * (u**2 - v**2 - w**2) * n**2
                + 2 * mv * (v - w) * m * n
                - 2 * mv * v * w * n**2
                + mu * m**2,
                2 * (mv * u * n * (w * n + u * n - m) - (mu - mv) * m * w * n + (mu - 2 * mv) * u * v * n**2),
                2 * (mv * u * n * (v * n + u * n + m) + (mu - mv) * m * v * n + (mu - 2 * mv) * w * u * n**2),
                2 * (mv * v * n * (w * n + v * n + m) + (mu - mv) * m * w * n + (mu - 2 * mv) * u * v * n**2),
                (mu - 2 * mv) * (v**2 - w**2 - u**2) * n**2
                + 2 * mv * (w - u) * m * n
                - 2 * mv * u * w * n**2
                + mu * m**2,
                2 * (mv * v * n * (v * n + u * n - m) - (mu - mv) * m * u * n + (mu - 2 * mv) * w * v * n**2),
                2 * (mv * w * n * (w * n + v * n - m) - (mu - mv) * m * v * n + (mu - 2 * mv) * w * u * n**2),
                2 * (mv * w * n * (w * n + u * n + m) + (mu - mv) * m * u * n + (mu - 2 * mv) * w * v * n**2),
                (mu - 2 * mv) * (w**2 - u**2 - v**2) * n**2
                + 2 * mv * (u - v) * m * n
                - 2 * mv * u * v * n**2
                + mu * m**2,
            ]
            m = -1 * m
            F = mu * m**2 + d * n**2
            all_list = r_list_inv + r_list + [F]
            com_fac = reduce(gcd, all_list)
            sigma = F / com_fac
            r_matrix = (np.array(r_list) / com_fac / sigma).reshape(3, 3)
        else:
            u, v, w = r_axis
            if lat_type.lower() == "c":
                mu = 1
                lam = 1
                mv = 1
            elif lat_type.lower() == "t":
                if ratio is None:
                    mu, mv = [1, 1]
                    if w != 0 and (u != 0 or (v != 0)):
                        raise RuntimeError("For irrational c2/a2, CSL only exist for [0,0,1] or [u,v,0] and m = 0")
                else:
                    mu, mv = ratio
                lam = mv
            elif lat_type.lower() == "o":
                if None in ratio:
                    mu, lam, mv = ratio
                    non_none = [i for i in ratio if i is not None]
                    if len(non_none) < 2:
                        raise RuntimeError("No CSL exist for two irrational numbers")
                    non1, non2 = non_none
                    if mu is None:
                        lam = non1
                        mv = non2
                        mu = 1
                        if w != 0 and (u != 0 or (v != 0)):
                            raise RuntimeError("For irrational c2, CSL only exist for [0,0,1] or [u,v,0] and m = 0")
                    elif lam is None:
                        mu = non1
                        mv = non2
                        lam = 1
                        if v != 0 and (u != 0 or (w != 0)):
                            raise RuntimeError("For irrational b2, CSL only exist for [0,1,0] or [u,0,w] and m = 0")
                    elif mv is None:
                        mu = non1
                        lam = non2
                        mv = 1
                        if u != 0 and (w != 0 or (v != 0)):
                            raise RuntimeError("For irrational a2, CSL only exist for [1,0,0] or [0,v,w] and m = 0")
                else:
                    mu, lam, mv = ratio
                    if u == 0 and v == 0:
                        mu = 1
                    if u == 0 and w == 0:
                        lam = 1
                    if v == 0 and w == 0:
                        mv = 1

            # make sure mu, lambda, mv are coprime integers.
            if reduce(gcd, [mu, lam, mv]) != 1:
                temp = reduce(gcd, [mu, lam, mv])
                mu = int(round(mu / temp))
                mv = int(round(mv / temp))
                lam = int(round(lam / temp))
            d = (mv * u**2 + lam * v**2) * mv + w**2 * mu * mv
            if abs(angle - 180.0) < 1.0e0:
                m = 0
                n = 1
            else:
                fraction = Fraction(np.tan(angle / 2 / 180.0 * np.pi) / np.sqrt(d / mu / lam)).limit_denominator()
                m = fraction.denominator
                n = fraction.numerator
            r_list = [
                (u**2 * mv * mv - lam * v**2 * mv - w**2 * mu * mv) * n**2 + lam * mu * m**2,
                2 * lam * (v * u * mv * n**2 - w * mu * m * n),
                2 * mu * (u * w * mv * n**2 + v * lam * m * n),
                2 * mv * (u * v * mv * n**2 + w * mu * m * n),
                (v**2 * mv * lam - u**2 * mv * mv - w**2 * mu * mv) * n**2 + lam * mu * m**2,
                2 * mv * mu * (v * w * n**2 - u * m * n),
                2 * mv * (u * w * mv * n**2 - v * lam * m * n),
                2 * lam * mv * (v * w * n**2 + u * m * n),
                (w**2 * mu * mv - u**2 * mv * mv - v**2 * mv * lam) * n**2 + lam * mu * m**2,
            ]
            m = -1 * m
            r_list_inv = [
                (u**2 * mv * mv - lam * v**2 * mv - w**2 * mu * mv) * n**2 + lam * mu * m**2,
                2 * lam * (v * u * mv * n**2 - w * mu * m * n),
                2 * mu * (u * w * mv * n**2 + v * lam * m * n),
                2 * mv * (u * v * mv * n**2 + w * mu * m * n),
                (v**2 * mv * lam - u**2 * mv * mv - w**2 * mu * mv) * n**2 + lam * mu * m**2,
                2 * mv * mu * (v * w * n**2 - u * m * n),
                2 * mv * (u * w * mv * n**2 - v * lam * m * n),
                2 * lam * mv * (v * w * n**2 + u * m * n),
                (w**2 * mu * mv - u**2 * mv * mv - v**2 * mv * lam) * n**2 + lam * mu * m**2,
            ]
            m = -1 * m
            F = mu * lam * m**2 + d * n**2
            all_list = r_list + r_list_inv + [F]
            com_fac = reduce(gcd, all_list)
            sigma = F / com_fac
            r_matrix = (np.array(r_list) / com_fac / sigma).reshape(3, 3)

        if sigma > 1000:
            raise RuntimeError("Sigma >1000 too large. Are you sure what you are doing, Please check the GB if exist")
        # transform surface, r_axis, r_matrix in terms of primitive lattice
        surface = np.matmul(surface, np.transpose(trans_cry))
        fractions = [Fraction(x).limit_denominator() for x in surface]
        least_mul = reduce(lcm, [f.denominator for f in fractions])
        surface = [int(round(x * least_mul)) for x in surface]
        if reduce(gcd, surface) != 1:
            index = reduce(gcd, surface)
            surface = [int(round(x / index)) for x in surface]
        r_axis = np.rint(np.matmul(r_axis, np.linalg.inv(trans_cry))).astype(int)
        if reduce(gcd, r_axis) != 1:
            r_axis = [int(round(x / reduce(gcd, r_axis))) for x in r_axis]
        r_matrix = np.dot(np.dot(np.linalg.inv(trans_cry.T), r_matrix), trans_cry.T)
        # set one vector of the basis to the rotation axis direction, and
        # obtain the corresponding transform matrix
        eye = np.eye(3, dtype=int)
        for hh in range(3):
            if abs(r_axis[hh]) != 0:
                eye[hh] = np.array(r_axis)
                kk = hh + 1 if hh + 1 < 3 else abs(2 - hh)
                ll = hh + 2 if hh + 2 < 3 else abs(1 - hh)
                break
        trans = eye.T
        new_rot = np.array(r_matrix)

        # with the rotation matrix to construct the CSL lattice, check reference for details
        fractions = [Fraction(x).limit_denominator() for x in new_rot[:, kk]]
        least_mul = reduce(lcm, [f.denominator for f in fractions])
        scale = np.zeros((3, 3))
        scale[hh, hh] = 1
        scale[kk, kk] = least_mul
        scale[ll, ll] = sigma / least_mul
        for idx in range(least_mul):
            check_int = idx * new_rot[:, kk] + (sigma / least_mul) * new_rot[:, ll]
            if all(np.round(x, 5).is_integer() for x in list(check_int)):
                n_final = idx
                break
        try:
            n_final  # noqa: B018
        except NameError:
            raise RuntimeError("Something is wrong. Check if this GB exists or not")
        scale[kk, ll] = n_final
        # each row of mat_csl is the CSL lattice vector
        csl_init = np.rint(np.dot(np.dot(r_matrix, trans), scale)).astype(int).T
        if abs(r_axis[hh]) > 1:
            csl_init = GrainBoundaryGenerator.reduce_mat(np.array(csl_init), r_axis[hh], r_matrix)
        csl = np.rint(Lattice(csl_init).get_niggli_reduced_lattice().matrix).astype(int)

        # find the best slab supercell in terms of the conventional cell from the csl lattice,
        # which is the transformation matrix

        # now trans_cry is the transformation matrix from crystal to Cartesian coordinates.
        # for cubic, do not need to change.
        if lat_type.lower() != "c":
            if lat_type.lower() == "h":
                trans_cry = np.array([[1, 0, 0], [-0.5, np.sqrt(3.0) / 2.0, 0], [0, 0, np.sqrt(mu / mv)]])
            elif lat_type.lower() == "r":
                c2_a2_ratio = 1.0 if ratio is None else 3.0 / (2 - 6 * mv / mu)
                trans_cry = np.array(
                    [
                        [0.5, np.sqrt(3.0) / 6.0, 1.0 / 3 * np.sqrt(c2_a2_ratio)],
                        [-0.5, np.sqrt(3.0) / 6.0, 1.0 / 3 * np.sqrt(c2_a2_ratio)],
                        [0, -1 * np.sqrt(3.0) / 3.0, 1.0 / 3 * np.sqrt(c2_a2_ratio)],
                    ]
                )
            else:
                trans_cry = np.array([[1, 0, 0], [0, np.sqrt(lam / mv), 0], [0, 0, np.sqrt(mu / mv)]])
        t1_final = GrainBoundaryGenerator.slab_from_csl(
            csl, surface, normal, trans_cry, max_search=max_search, quick_gen=quick_gen
        )
        t2_final = np.array(np.rint(np.dot(t1_final, np.linalg.inv(r_matrix.T)))).astype(int)
        return t1_final, t2_final

    @staticmethod
    def enum_sigma_cubic(cutoff, r_axis):
        """
        Find all possible sigma values and corresponding rotation angles
        within a sigma value cutoff with known rotation axis in cubic system.
        The algorithm for this code is from reference, Acta Cryst, A40,108(1984).

        Args:
            cutoff (int): the cutoff of sigma values.
            r_axis (list of 3 integers, e.g. u, v, w):
                the rotation axis of the grain boundary, with the format of [u,v,w].

        Returns:
            dict: sigmas dictionary with keys as the possible integer sigma values
                and values as list of the possible rotation angles to the
                corresponding sigma values. e.g. the format as
                {sigma1: [angle11,angle12,...], sigma2: [angle21, angle22,...],...}
                Note: the angles are the rotation angles of one grain respect to
                the other grain.
                When generate the microstructures of the grain boundary using these angles,
                you need to analyze the symmetry of the structure. Different angles may
                result in equivalent microstructures.
        """
        sigmas = {}
        # make sure gcd(r_axis)==1
        if reduce(gcd, r_axis) != 1:
            r_axis = [int(round(x / reduce(gcd, r_axis))) for x in r_axis]

        # count the number of odds in r_axis
        odd_r = len(list(filter(lambda x: x % 2 == 1, r_axis)))
        # Compute the max n we need to enumerate.
        if odd_r == 3:
            a_max = 4
        elif odd_r == 0:
            a_max = 1
        else:
            a_max = 2
        n_max = int(np.sqrt(cutoff * a_max / sum(np.array(r_axis) ** 2)))
        # enumerate all possible n, m to give possible sigmas within the cutoff.
        for n_loop in range(1, n_max + 1):
            n = n_loop
            m_max = int(np.sqrt(cutoff * a_max - n**2 * sum(np.array(r_axis) ** 2)))
            for m in range(m_max + 1):
                if gcd(m, n) == 1 or m == 0:
                    n = 1 if m == 0 else n_loop
                    # construct the quadruple [m, U,V,W], count the number of odds in
                    # quadruple to determine the parameter a, refer to the reference
                    quadruple = [m] + [x * n for x in r_axis]
                    odd_qua = len(list(filter(lambda x: x % 2 == 1, quadruple)))
                    if odd_qua == 4:
                        a = 4
                    elif odd_qua == 2:
                        a = 2
                    else:
                        a = 1
                    sigma = int(round((m**2 + n**2 * sum(np.array(r_axis) ** 2)) / a))
                    if 1 < sigma <= cutoff:
                        if sigma not in list(sigmas):
                            if m == 0:
                                angle = 180.0
                            else:
                                angle = 2 * np.arctan(n * np.sqrt(sum(np.array(r_axis) ** 2)) / m) / np.pi * 180
                            sigmas[sigma] = [angle]
                        else:
                            if m == 0:
                                angle = 180.0
                            else:
                                angle = 2 * np.arctan(n * np.sqrt(sum(np.array(r_axis) ** 2)) / m) / np.pi * 180
                            if angle not in sigmas[sigma]:
                                sigmas[sigma].append(angle)
        return sigmas

    @staticmethod
    def enum_sigma_hex(cutoff, r_axis, c2_a2_ratio):
        """
        Find all possible sigma values and corresponding rotation angles
        within a sigma value cutoff with known rotation axis in hexagonal system.
        The algorithm for this code is from reference, Acta Cryst, A38,550(1982).

        Args:
            cutoff (int): the cutoff of sigma values.
            r_axis (list of 3 integers, e.g. u, v, w or 4 integers, e.g. u, v, t, w): the rotation axis of the grain
                boundary.
            c2_a2_ratio (list of two integers, e.g. mu, mv): mu/mv is the square of the hexagonal axial ratio,
                which is rational number. If irrational, set c2_a2_ratio = None

        Returns:
            sigmas (dict): dictionary with keys as the possible integer sigma values and values as list of the
                possible rotation angles to the corresponding sigma values. e.g. the format as
                    {sigma1: [angle11,angle12,...], sigma2: [angle21, angle22,...],...}
                Note: the angles are the rotation angle of one grain respect to the
                other grain.
                When generate the microstructure of the grain boundary using these
                angles, you need to analyze the symmetry of the structure. Different
                angles may result in equivalent microstructures.
        """
        sigmas = {}
        # make sure gcd(r_axis)==1
        if reduce(gcd, r_axis) != 1:
            r_axis = [int(round(x / reduce(gcd, r_axis))) for x in r_axis]
        # transform four index notation to three index notation
        if len(r_axis) == 4:
            u1 = r_axis[0]
            v1 = r_axis[1]
            w1 = r_axis[3]
            u = 2 * u1 + v1
            v = 2 * v1 + u1
            w = w1
        else:
            u, v, w = r_axis

        # make sure mu, mv are coprime integers.
        if c2_a2_ratio is None:
            mu, mv = [1, 1]
            if w != 0 and (u != 0 or (v != 0)):
                raise RuntimeError("For irrational c2/a2, CSL only exist for [0,0,1] or [u,v,0] and m = 0")
        else:
            mu, mv = c2_a2_ratio
            if gcd(mu, mv) != 1:
                temp = gcd(mu, mv)
                mu = int(round(mu / temp))
                mv = int(round(mv / temp))

        # refer to the meaning of d in reference
        d = (u**2 + v**2 - u * v) * mv + w**2 * mu

        # Compute the max n we need to enumerate.
        n_max = int(np.sqrt((cutoff * 12 * mu * mv) / abs(d)))

        # Enumerate all possible n, m to give possible sigmas within the cutoff.
        for n in range(1, n_max + 1):
            if (c2_a2_ratio is None) and w == 0:
                m_max = 0
            else:
                m_max = int(np.sqrt((cutoff * 12 * mu * mv - n**2 * d) / (3 * mu)))
            for m in range(m_max + 1):
                if gcd(m, n) == 1 or m == 0:
                    # construct the rotation matrix, refer to the reference
                    R_list = [
                        (u**2 * mv - v**2 * mv - w**2 * mu) * n**2 + 2 * w * mu * m * n + 3 * mu * m**2,
                        (2 * v - u) * u * mv * n**2 - 4 * w * mu * m * n,
                        2 * u * w * mu * n**2 + 2 * (2 * v - u) * mu * m * n,
                        (2 * u - v) * v * mv * n**2 + 4 * w * mu * m * n,
                        (v**2 * mv - u**2 * mv - w**2 * mu) * n**2 - 2 * w * mu * m * n + 3 * mu * m**2,
                        2 * v * w * mu * n**2 - 2 * (2 * u - v) * mu * m * n,
                        (2 * u - v) * w * mv * n**2 - 3 * v * mv * m * n,
                        (2 * v - u) * w * mv * n**2 + 3 * u * mv * m * n,
                        (w**2 * mu - u**2 * mv - v**2 * mv + u * v * mv) * n**2 + 3 * mu * m**2,
                    ]
                    m = -1 * m
                    # inverse of the rotation matrix
                    R_list_inv = [
                        (u**2 * mv - v**2 * mv - w**2 * mu) * n**2 + 2 * w * mu * m * n + 3 * mu * m**2,
                        (2 * v - u) * u * mv * n**2 - 4 * w * mu * m * n,
                        2 * u * w * mu * n**2 + 2 * (2 * v - u) * mu * m * n,
                        (2 * u - v) * v * mv * n**2 + 4 * w * mu * m * n,
                        (v**2 * mv - u**2 * mv - w**2 * mu) * n**2 - 2 * w * mu * m * n + 3 * mu * m**2,
                        2 * v * w * mu * n**2 - 2 * (2 * u - v) * mu * m * n,
                        (2 * u - v) * w * mv * n**2 - 3 * v * mv * m * n,
                        (2 * v - u) * w * mv * n**2 + 3 * u * mv * m * n,
                        (w**2 * mu - u**2 * mv - v**2 * mv + u * v * mv) * n**2 + 3 * mu * m**2,
                    ]
                    m = -1 * m
                    F = 3 * mu * m**2 + d * n**2
                    all_list = R_list_inv + R_list + [F]
                    # Compute the max common factors for the elements of the rotation matrix
                    # and its inverse.
                    com_fac = reduce(gcd, all_list)
                    sigma = int(round((3 * mu * m**2 + d * n**2) / com_fac))
                    if 1 < sigma <= cutoff:
                        if sigma not in list(sigmas):
                            angle = 180.0 if m == 0 else 2 * np.arctan(n / m * np.sqrt(d / 3.0 / mu)) / np.pi * 180
                            sigmas[sigma] = [angle]
                        else:
                            angle = 180.0 if m == 0 else 2 * np.arctan(n / m * np.sqrt(d / 3.0 / mu)) / np.pi * 180
                            if angle not in sigmas[sigma]:
                                sigmas[sigma].append(angle)
            if m_max == 0:
                break
        return sigmas

    @staticmethod
    def enum_sigma_rho(cutoff, r_axis, ratio_alpha):
        """
        Find all possible sigma values and corresponding rotation angles
        within a sigma value cutoff with known rotation axis in rhombohedral system.
        The algorithm for this code is from reference, Acta Cryst, A45,505(1989).

        Args:
            cutoff (int): the cutoff of sigma values.
            r_axis (list[int]): of 3 integers, e.g. u, v, w
                    or 4 integers, e.g. u, v, t, w):
                    the rotation axis of the grain boundary, with the format of [u,v,w]
                    or Weber indices [u, v, t, w].
            ratio_alpha (list of two integers, e.g. mu, mv):
                    mu/mv is the ratio of (1+2*cos(alpha))/cos(alpha) with rational number.
                    If irrational, set ratio_alpha = None.

        Returns:
            sigmas (dict):
                    dictionary with keys as the possible integer sigma values
                    and values as list of the possible rotation angles to the
                    corresponding sigma values.
                    e.g. the format as
                    {sigma1: [angle11,angle12,...], sigma2: [angle21, angle22,...],...}
                    Note: the angles are the rotation angle of one grain respect to the
                    other grain.
                    When generate the microstructure of the grain boundary using these
                    angles, you need to analyze the symmetry of the structure. Different
                    angles may result in equivalent microstructures.
        """
        sigmas = {}
        # transform four index notation to three index notation
        if len(r_axis) == 4:
            u1 = r_axis[0]
            v1 = r_axis[1]
            w1 = r_axis[3]
            u = 2 * u1 + v1 + w1
            v = v1 + w1 - u1
            w = w1 - 2 * v1 - u1
            r_axis = [u, v, w]
        # make sure gcd(r_axis)==1
        if reduce(gcd, r_axis) != 1:
            r_axis = [int(round(x / reduce(gcd, r_axis))) for x in r_axis]
        u, v, w = r_axis
        # make sure mu, mv are coprime integers.
        if ratio_alpha is None:
            mu, mv = [1, 1]
            if u + v + w != 0 and (u != v or u != w):
                raise RuntimeError("For irrational ratio_alpha, CSL only exist for [1,1,1] or [u, v, -(u+v)] and m =0")
        else:
            mu, mv = ratio_alpha
            if gcd(mu, mv) != 1:
                temp = gcd(mu, mv)
                mu = int(round(mu / temp))
                mv = int(round(mv / temp))

        # refer to the meaning of d in reference
        d = (u**2 + v**2 + w**2) * (mu - 2 * mv) + 2 * mv * (v * w + w * u + u * v)
        # Compute the max n we need to enumerate.
        n_max = int(np.sqrt((cutoff * abs(4 * mu * (mu - 3 * mv))) / abs(d)))

        # Enumerate all possible n, m to give possible sigmas within the cutoff.
        for n in range(1, n_max + 1):
            if ratio_alpha is None and u + v + w == 0:
                m_max = 0
            else:
                m_max = int(np.sqrt((cutoff * abs(4 * mu * (mu - 3 * mv)) - n**2 * d) / (mu)))
            for m in range(m_max + 1):
                if gcd(m, n) == 1 or m == 0:
                    # construct the rotation matrix, refer to the reference
                    R_list = [
                        (mu - 2 * mv) * (u**2 - v**2 - w**2) * n**2
                        + 2 * mv * (v - w) * m * n
                        - 2 * mv * v * w * n**2
                        + mu * m**2,
                        2 * (mv * u * n * (w * n + u * n - m) - (mu - mv) * m * w * n + (mu - 2 * mv) * u * v * n**2),
                        2 * (mv * u * n * (v * n + u * n + m) + (mu - mv) * m * v * n + (mu - 2 * mv) * w * u * n**2),
                        2 * (mv * v * n * (w * n + v * n + m) + (mu - mv) * m * w * n + (mu - 2 * mv) * u * v * n**2),
                        (mu - 2 * mv) * (v**2 - w**2 - u**2) * n**2
                        + 2 * mv * (w - u) * m * n
                        - 2 * mv * u * w * n**2
                        + mu * m**2,
                        2 * (mv * v * n * (v * n + u * n - m) - (mu - mv) * m * u * n + (mu - 2 * mv) * w * v * n**2),
                        2 * (mv * w * n * (w * n + v * n - m) - (mu - mv) * m * v * n + (mu - 2 * mv) * w * u * n**2),
                        2 * (mv * w * n * (w * n + u * n + m) + (mu - mv) * m * u * n + (mu - 2 * mv) * w * v * n**2),
                        (mu - 2 * mv) * (w**2 - u**2 - v**2) * n**2
                        + 2 * mv * (u - v) * m * n
                        - 2 * mv * u * v * n**2
                        + mu * m**2,
                    ]
                    m = -1 * m
                    # inverse of the rotation matrix
                    R_list_inv = [
                        (mu - 2 * mv) * (u**2 - v**2 - w**2) * n**2
                        + 2 * mv * (v - w) * m * n
                        - 2 * mv * v * w * n**2
                        + mu * m**2,
                        2 * (mv * u * n * (w * n + u * n - m) - (mu - mv) * m * w * n + (mu - 2 * mv) * u * v * n**2),
                        2 * (mv * u * n * (v * n + u * n + m) + (mu - mv) * m * v * n + (mu - 2 * mv) * w * u * n**2),
                        2 * (mv * v * n * (w * n + v * n + m) + (mu - mv) * m * w * n + (mu - 2 * mv) * u * v * n**2),
                        (mu - 2 * mv) * (v**2 - w**2 - u**2) * n**2
                        + 2 * mv * (w - u) * m * n
                        - 2 * mv * u * w * n**2
                        + mu * m**2,
                        2 * (mv * v * n * (v * n + u * n - m) - (mu - mv) * m * u * n + (mu - 2 * mv) * w * v * n**2),
                        2 * (mv * w * n * (w * n + v * n - m) - (mu - mv) * m * v * n + (mu - 2 * mv) * w * u * n**2),
                        2 * (mv * w * n * (w * n + u * n + m) + (mu - mv) * m * u * n + (mu - 2 * mv) * w * v * n**2),
                        (mu - 2 * mv) * (w**2 - u**2 - v**2) * n**2
                        + 2 * mv * (u - v) * m * n
                        - 2 * mv * u * v * n**2
                        + mu * m**2,
                    ]
                    m = -1 * m
                    F = mu * m**2 + d * n**2
                    all_list = R_list_inv + R_list + [F]
                    # Compute the max common factors for the elements of the rotation matrix and its inverse.
                    com_fac = reduce(gcd, all_list)
                    sigma = int(round(abs(F / com_fac)))
                    if 1 < sigma <= cutoff:
                        if sigma not in list(sigmas):
                            angle = 180.0 if m == 0 else 2 * np.arctan(n / m * np.sqrt(d / mu)) / np.pi * 180
                            sigmas[sigma] = [angle]
                        else:
                            angle = 180 if m == 0 else 2 * np.arctan(n / m * np.sqrt(d / mu)) / np.pi * 180.0
                            if angle not in sigmas[sigma]:
                                sigmas[sigma].append(angle)
            if m_max == 0:
                break
        return sigmas

    @staticmethod
    def enum_sigma_tet(cutoff, r_axis, c2_a2_ratio):
        """
        Find all possible sigma values and corresponding rotation angles
        within a sigma value cutoff with known rotation axis in tetragonal system.
        The algorithm for this code is from reference, Acta Cryst, B46,117(1990).

        Args:
            cutoff (int): the cutoff of sigma values.
            r_axis (list of 3 integers, e.g. u, v, w):
                the rotation axis of the grain boundary, with the format of [u,v,w].
            c2_a2_ratio (list of two integers, e.g. mu, mv):
                mu/mv is the square of the tetragonal axial ratio with rational number.
                if irrational, set c2_a2_ratio = None

        Returns:
            dict: sigmas dictionary with keys as the possible integer sigma values
                and values as list of the possible rotation angles to the
                corresponding sigma values. e.g. the format as
                {sigma1: [angle11,angle12,...], sigma2: [angle21, angle22,...],...}
                Note: the angles are the rotation angle of one grain respect to the
                other grain.
                When generate the microstructure of the grain boundary using these
                angles, you need to analyze the symmetry of the structure. Different
                angles may result in equivalent microstructures.
        """
        sigmas = {}
        # make sure gcd(r_axis)==1
        if reduce(gcd, r_axis) != 1:
            r_axis = [int(round(x / reduce(gcd, r_axis))) for x in r_axis]

        u, v, w = r_axis

        # make sure mu, mv are coprime integers.
        if c2_a2_ratio is None:
            mu, mv = [1, 1]
            if w != 0 and (u != 0 or (v != 0)):
                raise RuntimeError("For irrational c2/a2, CSL only exist for [0,0,1] or [u,v,0] and m = 0")
        else:
            mu, mv = c2_a2_ratio
            if gcd(mu, mv) != 1:
                temp = gcd(mu, mv)
                mu = int(round(mu / temp))
                mv = int(round(mv / temp))

        # refer to the meaning of d in reference
        d = (u**2 + v**2) * mv + w**2 * mu

        # Compute the max n we need to enumerate.
        n_max = int(np.sqrt((cutoff * 4 * mu * mv) / d))

        # Enumerate all possible n, m to give possible sigmas within the cutoff.
        for n in range(1, n_max + 1):
            m_max = 0 if c2_a2_ratio is None and w == 0 else int(np.sqrt((cutoff * 4 * mu * mv - n**2 * d) / mu))
            for m in range(m_max + 1):
                if gcd(m, n) == 1 or m == 0:
                    # construct the rotation matrix, refer to the reference
                    R_list = [
                        (u**2 * mv - v**2 * mv - w**2 * mu) * n**2 + mu * m**2,
                        2 * v * u * mv * n**2 - 2 * w * mu * m * n,
                        2 * u * w * mu * n**2 + 2 * v * mu * m * n,
                        2 * u * v * mv * n**2 + 2 * w * mu * m * n,
                        (v**2 * mv - u**2 * mv - w**2 * mu) * n**2 + mu * m**2,
                        2 * v * w * mu * n**2 - 2 * u * mu * m * n,
                        2 * u * w * mv * n**2 - 2 * v * mv * m * n,
                        2 * v * w * mv * n**2 + 2 * u * mv * m * n,
                        (w**2 * mu - u**2 * mv - v**2 * mv) * n**2 + mu * m**2,
                    ]
                    m = -1 * m
                    # inverse of rotation matrix
                    R_list_inv = [
                        (u**2 * mv - v**2 * mv - w**2 * mu) * n**2 + mu * m**2,
                        2 * v * u * mv * n**2 - 2 * w * mu * m * n,
                        2 * u * w * mu * n**2 + 2 * v * mu * m * n,
                        2 * u * v * mv * n**2 + 2 * w * mu * m * n,
                        (v**2 * mv - u**2 * mv - w**2 * mu) * n**2 + mu * m**2,
                        2 * v * w * mu * n**2 - 2 * u * mu * m * n,
                        2 * u * w * mv * n**2 - 2 * v * mv * m * n,
                        2 * v * w * mv * n**2 + 2 * u * mv * m * n,
                        (w**2 * mu - u**2 * mv - v**2 * mv) * n**2 + mu * m**2,
                    ]
                    m = -1 * m
                    F = mu * m**2 + d * n**2
                    all_list = R_list + R_list_inv + [F]
                    # Compute the max common factors for the elements of the rotation matrix
                    #  and its inverse.
                    com_fac = reduce(gcd, all_list)
                    sigma = int(round((mu * m**2 + d * n**2) / com_fac))
                    if 1 < sigma <= cutoff:
                        if sigma not in list(sigmas):
                            angle = 180.0 if m == 0 else 2 * np.arctan(n / m * np.sqrt(d / mu)) / np.pi * 180
                            sigmas[sigma] = [angle]
                        else:
                            angle = 180.0 if m == 0 else 2 * np.arctan(n / m * np.sqrt(d / mu)) / np.pi * 180
                            if angle not in sigmas[sigma]:
                                sigmas[sigma].append(angle)
            if m_max == 0:
                break

        return sigmas

    @staticmethod
    def enum_sigma_ort(cutoff, r_axis, c2_b2_a2_ratio):
        """
        Find all possible sigma values and corresponding rotation angles
        within a sigma value cutoff with known rotation axis in orthorhombic system.
        The algorithm for this code is from reference, Scipta Metallurgica 27, 291(1992).

        Args:
            cutoff (int): the cutoff of sigma values.
            r_axis (list of 3 integers, e.g. u, v, w):
                the rotation axis of the grain boundary, with the format of [u,v,w].
            c2_b2_a2_ratio (list of 3 integers, e.g. mu,lambda, mv):
                mu:lam:mv is the square of the orthorhombic axial ratio with rational
                numbers. If irrational for one axis, set it to None.
                e.g. mu:lam:mv = c2,None,a2, means b2 is irrational.

        Returns:
            dict: sigmas  dictionary with keys as the possible integer sigma values
                and values as list of the possible rotation angles to the
                corresponding sigma values. e.g. the format as
                {sigma1: [angle11,angle12,...], sigma2: [angle21, angle22,...],...}
                Note: the angles are the rotation angle of one grain respect to the
                other grain.
                When generate the microstructure of the grain boundary using these
                angles, you need to analyze the symmetry of the structure. Different
                angles may result in equivalent microstructures.
        """
        sigmas = {}
        # make sure gcd(r_axis)==1
        if reduce(gcd, r_axis) != 1:
            r_axis = [int(round(x / reduce(gcd, r_axis))) for x in r_axis]

        u, v, w = r_axis
        # make sure mu, lambda, mv are coprime integers.
        if None in c2_b2_a2_ratio:
            mu, lam, mv = c2_b2_a2_ratio
            non_none = [i for i in c2_b2_a2_ratio if i is not None]
            if len(non_none) < 2:
                raise RuntimeError("No CSL exist for two irrational numbers")
            non1, non2 = non_none
            if reduce(gcd, non_none) != 1:
                temp = reduce(gcd, non_none)
                non1 = int(round(non1 / temp))
                non2 = int(round(non2 / temp))
            if mu is None:
                lam = non1
                mv = non2
                mu = 1
                if w != 0 and (u != 0 or (v != 0)):
                    raise RuntimeError("For irrational c2, CSL only exist for [0,0,1] or [u,v,0] and m = 0")
            elif lam is None:
                mu = non1
                mv = non2
                lam = 1
                if v != 0 and (u != 0 or (w != 0)):
                    raise RuntimeError("For irrational b2, CSL only exist for [0,1,0] or [u,0,w] and m = 0")
            elif mv is None:
                mu = non1
                lam = non2
                mv = 1
                if u != 0 and (w != 0 or (v != 0)):
                    raise RuntimeError("For irrational a2, CSL only exist for [1,0,0] or [0,v,w] and m = 0")
        else:
            mu, lam, mv = c2_b2_a2_ratio
            if reduce(gcd, c2_b2_a2_ratio) != 1:
                temp = reduce(gcd, c2_b2_a2_ratio)
                mu = int(round(mu / temp))
                mv = int(round(mv / temp))
                lam = int(round(lam / temp))
            if u == 0 and v == 0:
                mu = 1
            if u == 0 and w == 0:
                lam = 1
            if v == 0 and w == 0:
                mv = 1
        # refer to the meaning of d in reference
        d = (mv * u**2 + lam * v**2) * mv + w**2 * mu * mv

        # Compute the max n we need to enumerate.
        n_max = int(np.sqrt((cutoff * 4 * mu * mv * mv * lam) / d))
        # Enumerate all possible n, m to give possible sigmas within the cutoff.
        for n in range(1, n_max + 1):
            mu_temp, lam_temp, mv_temp = c2_b2_a2_ratio
            if (mu_temp is None and w == 0) or (lam_temp is None and v == 0) or (mv_temp is None and u == 0):
                m_max = 0
            else:
                m_max = int(np.sqrt((cutoff * 4 * mu * mv * lam * mv - n**2 * d) / mu / lam))
            for m in range(m_max + 1):
                if gcd(m, n) == 1 or m == 0:
                    # construct the rotation matrix, refer to the reference
                    R_list = [
                        (u**2 * mv * mv - lam * v**2 * mv - w**2 * mu * mv) * n**2 + lam * mu * m**2,
                        2 * lam * (v * u * mv * n**2 - w * mu * m * n),
                        2 * mu * (u * w * mv * n**2 + v * lam * m * n),
                        2 * mv * (u * v * mv * n**2 + w * mu * m * n),
                        (v**2 * mv * lam - u**2 * mv * mv - w**2 * mu * mv) * n**2 + lam * mu * m**2,
                        2 * mv * mu * (v * w * n**2 - u * m * n),
                        2 * mv * (u * w * mv * n**2 - v * lam * m * n),
                        2 * lam * mv * (v * w * n**2 + u * m * n),
                        (w**2 * mu * mv - u**2 * mv * mv - v**2 * mv * lam) * n**2 + lam * mu * m**2,
                    ]
                    m = -1 * m
                    # inverse of rotation matrix
                    R_list_inv = [
                        (u**2 * mv * mv - lam * v**2 * mv - w**2 * mu * mv) * n**2 + lam * mu * m**2,
                        2 * lam * (v * u * mv * n**2 - w * mu * m * n),
                        2 * mu * (u * w * mv * n**2 + v * lam * m * n),
                        2 * mv * (u * v * mv * n**2 + w * mu * m * n),
                        (v**2 * mv * lam - u**2 * mv * mv - w**2 * mu * mv) * n**2 + lam * mu * m**2,
                        2 * mv * mu * (v * w * n**2 - u * m * n),
                        2 * mv * (u * w * mv * n**2 - v * lam * m * n),
                        2 * lam * mv * (v * w * n**2 + u * m * n),
                        (w**2 * mu * mv - u**2 * mv * mv - v**2 * mv * lam) * n**2 + lam * mu * m**2,
                    ]
                    m = -1 * m
                    F = mu * lam * m**2 + d * n**2
                    all_list = R_list + R_list_inv + [F]
                    # Compute the max common factors for the elements of the rotation matrix
                    #  and its inverse.
                    com_fac = reduce(gcd, all_list)
                    sigma = int(round((mu * lam * m**2 + d * n**2) / com_fac))
                    if 1 < sigma <= cutoff:
                        if sigma not in list(sigmas):
                            angle = 180.0 if m == 0 else 2 * np.arctan(n / m * np.sqrt(d / mu / lam)) / np.pi * 180
                            sigmas[sigma] = [angle]
                        else:
                            angle = 180.0 if m == 0 else 2 * np.arctan(n / m * np.sqrt(d / mu / lam)) / np.pi * 180
                            if angle not in sigmas[sigma]:
                                sigmas[sigma].append(angle)
            if m_max == 0:
                break

        return sigmas

    @staticmethod
    def enum_possible_plane_cubic(plane_cutoff, r_axis, r_angle):
        """
        Find all possible plane combinations for GBs given a rotation axis and angle for
        cubic system, and classify them to different categories, including 'Twist',
        'Symmetric tilt', 'Normal tilt', 'Mixed' GBs.

        Args:
            plane_cutoff (int): the cutoff of plane miller index.
            r_axis (list of 3 integers, e.g. u, v, w):
                the rotation axis of the grain boundary, with the format of [u,v,w].
            r_angle (float): rotation angle of the GBs.

        Returns:
            dict: all combinations with keys as GB type, e.g. 'Twist','Symmetric tilt',etc.
                and values as the combination of the two plane miller index (GB plane and joining plane).
        """
        all_combinations = {}
        all_combinations["Symmetric tilt"] = []
        all_combinations["Twist"] = []
        all_combinations["Normal tilt"] = []
        all_combinations["Mixed"] = []
        sym_plane = symm_group_cubic([[1, 0, 0], [1, 1, 0]])
        j = np.arange(0, plane_cutoff + 1)
        combination = []
        for idx in product(j, repeat=3):
            if sum(abs(np.array(idx))) != 0:
                combination.append(list(idx))
            if len(np.nonzero(idx)[0]) == 3:
                for i1 in range(3):
                    new_i = list(idx).copy()
                    new_i[i1] = -1 * new_i[i1]
                    combination.append(new_i)
            elif len(np.nonzero(idx)[0]) == 2:
                new_i = list(idx).copy()
                new_i[np.nonzero(idx)[0][0]] = -1 * new_i[np.nonzero(idx)[0][0]]
                combination.append(new_i)
        miller = np.array(combination)
        miller = miller[np.argsort(np.linalg.norm(miller, axis=1))]
        for val in miller:
            if reduce(gcd, val) == 1:
                matrix = GrainBoundaryGenerator.get_trans_mat(r_axis, r_angle, surface=val, quick_gen=True)
                vec = np.cross(matrix[1][0], matrix[1][1])
                miller2 = GrainBoundaryGenerator.vec_to_surface(vec)
                if np.all(np.abs(np.array(miller2)) <= plane_cutoff):
                    cos_1 = abs(np.dot(val, r_axis) / np.linalg.norm(val) / np.linalg.norm(r_axis))
                    if 1 - cos_1 < 1.0e-5:
                        all_combinations["Twist"].append([list(val), miller2])
                    elif cos_1 < 1.0e-8:
                        sym_tilt = False
                        if np.sum(np.abs(val)) == np.sum(np.abs(miller2)):
                            ave = (np.array(val) + np.array(miller2)) / 2
                            ave1 = (np.array(val) - np.array(miller2)) / 2
                            for plane in sym_plane:
                                cos_2 = abs(np.dot(ave, plane) / np.linalg.norm(ave) / np.linalg.norm(plane))
                                cos_3 = abs(np.dot(ave1, plane) / np.linalg.norm(ave1) / np.linalg.norm(plane))
                                if 1 - cos_2 < 1.0e-5 or 1 - cos_3 < 1.0e-5:
                                    all_combinations["Symmetric tilt"].append([list(val), miller2])
                                    sym_tilt = True
                                    break
                        if not sym_tilt:
                            all_combinations["Normal tilt"].append([list(val), miller2])
                    else:
                        all_combinations["Mixed"].append([list(val), miller2])
        return all_combinations

    @staticmethod
    def get_rotation_angle_from_sigma(sigma, r_axis, lat_type="C", ratio=None):
        """
        Find all possible rotation angle for the given sigma value.

        Args:
            sigma (int): sigma value provided
            r_axis (list of 3 integers, e.g. u, v, w or 4 integers, e.g. u, v, t, w for hex/rho system only): the
                rotation axis of the grain boundary.
            lat_type (str): one character to specify the lattice type. Defaults to 'c' for cubic.
                'c' or 'C': cubic system
                't' or 'T': tetragonal system
                'o' or 'O': orthorhombic system
                'h' or 'H': hexagonal system
                'r' or 'R': rhombohedral system
            ratio (list of integers): lattice axial ratio.
                For cubic system, ratio is not needed.
                For tetragonal system, ratio = [mu, mv], list of two integers,
                that is, mu/mv = c2/a2. If it is irrational, set it to none.
                For orthorhombic system, ratio = [mu, lam, mv], list of 3 integers,
                that is, mu:lam:mv = c2:b2:a2. If irrational for one axis, set it to None.
                e.g. mu:lam:mv = c2,None,a2, means b2 is irrational.
                For rhombohedral system, ratio = [mu, mv], list of two integers,
                that is, mu/mv is the ratio of (1+2*cos(alpha)/cos(alpha).
                If irrational, set it to None.
                For hexagonal system, ratio = [mu, mv], list of two integers,
                that is, mu/mv = c2/a2. If it is irrational, set it to none.

        Returns:
            rotation_angles corresponding to the provided sigma value.
            If the sigma value is not correct, return the rotation angle corresponding
            to the correct possible sigma value right smaller than the wrong sigma value provided.
        """
        if lat_type.lower() == "c":
            logger.info("Make sure this is for cubic system")
            sigma_dict = GrainBoundaryGenerator.enum_sigma_cubic(cutoff=sigma, r_axis=r_axis)
        elif lat_type.lower() == "t":
            logger.info("Make sure this is for tetragonal system")
            if ratio is None:
                logger.info("Make sure this is for irrational c2/a2 ratio")
            elif len(ratio) != 2:
                raise RuntimeError("Tetragonal system needs correct c2/a2 ratio")
            sigma_dict = GrainBoundaryGenerator.enum_sigma_tet(cutoff=sigma, r_axis=r_axis, c2_a2_ratio=ratio)
        elif lat_type.lower() == "o":
            logger.info("Make sure this is for orthorhombic system")
            if len(ratio) != 3:
                raise RuntimeError("Orthorhombic system needs correct c2:b2:a2 ratio")
            sigma_dict = GrainBoundaryGenerator.enum_sigma_ort(cutoff=sigma, r_axis=r_axis, c2_b2_a2_ratio=ratio)
        elif lat_type.lower() == "h":
            logger.info("Make sure this is for hexagonal system")
            if ratio is None:
                logger.info("Make sure this is for irrational c2/a2 ratio")
            elif len(ratio) != 2:
                raise RuntimeError("Hexagonal system needs correct c2/a2 ratio")
            sigma_dict = GrainBoundaryGenerator.enum_sigma_hex(cutoff=sigma, r_axis=r_axis, c2_a2_ratio=ratio)
        elif lat_type.lower() == "r":
            logger.info("Make sure this is for rhombohedral system")
            if ratio is None:
                logger.info("Make sure this is for irrational (1+2*cos(alpha)/cos(alpha) ratio")
            elif len(ratio) != 2:
                raise RuntimeError("Rhombohedral system needs correct (1+2*cos(alpha)/cos(alpha) ratio")
            sigma_dict = GrainBoundaryGenerator.enum_sigma_rho(cutoff=sigma, r_axis=r_axis, ratio_alpha=ratio)
        else:
            raise RuntimeError("Lattice type not implemented")

        sigmas = list(sigma_dict)
        if not sigmas:
            raise RuntimeError("This is a wrong sigma value, and no sigma exists smaller than this value.")
        if sigma in sigmas:
            rotation_angles = sigma_dict[sigma]
        else:
            sigmas.sort()
            warnings.warn(
                "This is not the possible sigma value according to the rotation axis!"
                "The nearest neighbor sigma and its corresponding angle are returned"
            )
            rotation_angles = sigma_dict[sigmas[-1]]
        rotation_angles.sort()
        return rotation_angles

    @staticmethod
    def slab_from_csl(csl, surface, normal, trans_cry, max_search=20, quick_gen=False):
        """
        By linear operation of csl lattice vectors to get the best corresponding
        slab lattice. That is the area of a,b vectors (within the surface plane)
        is the smallest, the c vector first, has shortest length perpendicular
        to surface [h,k,l], second, has shortest length itself.

        Args:
            csl (3 by 3 integer array):
                    input csl lattice.
            surface (list of 3 integers, e.g. h, k, l):
                    the miller index of the surface, with the format of [h,k,l]
            normal (logic):
                    determine if the c vector needs to perpendicular to surface
            trans_cry (3 by 3 array):
                    transform matrix from crystal system to orthogonal system
            max_search (int): max search for the GB lattice vectors that give the smallest GB
                lattice. If normal is true, also max search the GB c vector that perpendicular
                to the plane.
            quick_gen (bool): whether to quickly generate a supercell, no need to find the smallest
                cell if set to true.

        Returns:
            t_matrix: a slab lattice ( 3 by 3 integer array):
        """
        # set the transform matrix in real space
        trans = trans_cry
        # transform matrix in reciprocal space
        ctrans = np.linalg.inv(trans.T)

        t_matrix = csl.copy()
        # vectors constructed from csl that perpendicular to surface
        ab_vector = []
        # obtain the miller index of surface in terms of csl.
        miller = np.matmul(surface, csl.T)
        if reduce(gcd, miller) != 1:
            miller = [int(round(x / reduce(gcd, miller))) for x in miller]
        miller_nonzero = []
        # quickly generate a supercell, normal is not work in this way
        if quick_gen:
            scale_factor = []
            eye = np.eye(3, dtype=int)
            for ii, jj in enumerate(miller):
                if jj == 0:
                    scale_factor.append(eye[ii])
                else:
                    miller_nonzero.append(ii)
            if len(scale_factor) < 2:
                index_len = len(miller_nonzero)
                for ii in range(index_len):
                    for jj in range(ii + 1, index_len):
                        lcm_miller = lcm(miller[miller_nonzero[ii]], miller[miller_nonzero[jj]])
                        scl_factor = [0, 0, 0]
                        scl_factor[miller_nonzero[ii]] = -int(round(lcm_miller / miller[miller_nonzero[ii]]))
                        scl_factor[miller_nonzero[jj]] = int(round(lcm_miller / miller[miller_nonzero[jj]]))
                        scale_factor.append(scl_factor)
                        if len(scale_factor) == 2:
                            break
            t_matrix[0] = np.array(np.dot(scale_factor[0], csl))
            t_matrix[1] = np.array(np.dot(scale_factor[1], csl))
            t_matrix[2] = csl[miller_nonzero[0]]
            if abs(np.linalg.det(t_matrix)) > 1000:
                warnings.warn("Too large matrix. Suggest to use quick_gen=False")
            return t_matrix

        for ii, jj in enumerate(miller):
            if jj == 0:
                ab_vector.append(csl[ii])
            else:
                c_index = ii
                miller_nonzero.append(jj)

        if len(miller_nonzero) > 1:
            t_matrix[2] = csl[c_index]
            index_len = len(miller_nonzero)
            lcm_miller = []
            for ii in range(index_len):
                for jj in range(ii + 1, index_len):
                    com_gcd = gcd(miller_nonzero[ii], miller_nonzero[jj])
                    mil1 = int(round(miller_nonzero[ii] / com_gcd))
                    mil2 = int(round(miller_nonzero[jj] / com_gcd))
                    lcm_miller.append(max(abs(mil1), abs(mil2)))
            lcm_sorted = sorted(lcm_miller)
            max_j = lcm_sorted[0] if index_len == 2 else lcm_sorted[1]
        else:
            if not normal:
                t_matrix[0] = ab_vector[0]
                t_matrix[1] = ab_vector[1]
                t_matrix[2] = csl[c_index]
                return t_matrix
            max_j = abs(miller_nonzero[0])
        max_j = min(max_j, max_search)
        # area of a, b vectors
        area = None
        # length of c vector
        c_norm = np.linalg.norm(np.matmul(t_matrix[2], trans))
        # c vector length along the direction perpendicular to surface
        c_length = np.abs(np.dot(t_matrix[2], surface))
        # check if the init c vector perpendicular to the surface
        if normal:
            c_cross = np.cross(np.matmul(t_matrix[2], trans), np.matmul(surface, ctrans))
            normal_init = np.linalg.norm(c_cross) < 1e-8

        jj = np.arange(0, max_j + 1)
        combination = []
        for ii in product(jj, repeat=3):
            if sum(abs(np.array(ii))) != 0:
                combination.append(list(ii))
            if len(np.nonzero(ii)[0]) == 3:
                for i1 in range(3):
                    new_i = list(ii).copy()
                    new_i[i1] = -1 * new_i[i1]
                    combination.append(new_i)
            elif len(np.nonzero(ii)[0]) == 2:
                new_i = list(ii).copy()
                new_i[np.nonzero(ii)[0][0]] = -1 * new_i[np.nonzero(ii)[0][0]]
                combination.append(new_i)
        for ii in combination:
            if reduce(gcd, ii) == 1:
                temp = np.dot(np.array(ii), csl)
                if abs(np.dot(temp, surface) - 0) < 1.0e-8:
                    ab_vector.append(temp)
                else:
                    # c vector length along the direction perpendicular to surface
                    c_len_temp = np.abs(np.dot(temp, surface))
                    # c vector length itself
                    c_norm_temp = np.linalg.norm(np.matmul(temp, trans))
                    if normal:
                        c_cross = np.cross(np.matmul(temp, trans), np.matmul(surface, ctrans))
                        if np.linalg.norm(c_cross) < 1.0e-8:
                            if normal_init:
                                if c_norm_temp < c_norm:
                                    t_matrix[2] = temp
                                    c_norm = c_norm_temp
                            else:
                                c_norm = c_norm_temp
                                normal_init = True
                                t_matrix[2] = temp
                    elif c_len_temp < c_length or (abs(c_len_temp - c_length) < 1.0e-8 and c_norm_temp < c_norm):
                        t_matrix[2] = temp
                        c_norm = c_norm_temp
                        c_length = c_len_temp

        if normal and (not normal_init):
            logger.info("Did not find the perpendicular c vector, increase max_j")
            while not normal_init:
                if max_j == max_search:
                    warnings.warn("Cannot find the perpendicular c vector, please increase max_search")
                    break
                max_j = 3 * max_j
                max_j = min(max_j, max_search)
                jj = np.arange(0, max_j + 1)
                combination = []
                for ii in product(jj, repeat=3):
                    if sum(abs(np.array(ii))) != 0:
                        combination.append(list(ii))
                    if len(np.nonzero(ii)[0]) == 3:
                        for i1 in range(3):
                            new_i = list(ii).copy()
                            new_i[i1] = -1 * new_i[i1]
                            combination.append(new_i)
                    elif len(np.nonzero(ii)[0]) == 2:
                        new_i = list(ii).copy()
                        new_i[np.nonzero(ii)[0][0]] = -1 * new_i[np.nonzero(ii)[0][0]]
                        combination.append(new_i)
                for ii in combination:
                    if reduce(gcd, ii) == 1:
                        temp = np.dot(np.array(ii), csl)
                        if abs(np.dot(temp, surface) - 0) > 1.0e-8:
                            c_cross = np.cross(np.matmul(temp, trans), np.matmul(surface, ctrans))
                            if np.linalg.norm(c_cross) < 1.0e-8:
                                # c vector length itself
                                c_norm_temp = np.linalg.norm(np.matmul(temp, trans))
                                if normal_init:
                                    if c_norm_temp < c_norm:
                                        t_matrix[2] = temp
                                        c_norm = c_norm_temp
                                else:
                                    c_norm = c_norm_temp
                                    normal_init = True
                                    t_matrix[2] = temp
                if normal_init:
                    logger.info("Found perpendicular c vector")

        # find the best a, b vectors with their formed area smallest and average norm of a,b smallest.
        for ii in combinations(ab_vector, 2):
            area_temp = np.linalg.norm(np.cross(np.matmul(ii[0], trans), np.matmul(ii[1], trans)))
            if abs(area_temp - 0) > 1.0e-8:
                ab_norm_temp = np.linalg.norm(np.matmul(ii[0], trans)) + np.linalg.norm(np.matmul(ii[1], trans))
                if area is None:
                    area = area_temp
                    ab_norm = ab_norm_temp
                    t_matrix[0] = ii[0]
                    t_matrix[1] = ii[1]
                elif area_temp < area or (abs(area - area_temp) < 1.0e-8 and ab_norm_temp < ab_norm):
                    t_matrix[0] = ii[0]
                    t_matrix[1] = ii[1]
                    area = area_temp
                    ab_norm = ab_norm_temp

        # make sure we have a left-handed crystallographic system
        if np.linalg.det(np.matmul(t_matrix, trans)) < 0:
            t_matrix *= -1

        if normal and abs(np.linalg.det(t_matrix)) > 1000:
            warnings.warn("Too large matrix. Suggest to use Normal=False")
        return t_matrix

    @staticmethod
    def reduce_mat(mat, mag, r_matrix):
        """
        Reduce integer array mat's determinant mag times by linear combination
        of its row vectors, so that the new array after rotation (r_matrix) is
        still an integer array.

        Args:
            mat (3 by 3 array): input matrix
            mag (int): reduce times for the determinant
            r_matrix (3 by 3 array): rotation matrix
        Return:
            the reduced integer array
        """
        max_j = abs(int(round(np.linalg.det(mat) / mag)))
        reduced = False
        for h in range(3):
            kk = h + 1 if h + 1 < 3 else abs(2 - h)
            ll = h + 2 if h + 2 < 3 else abs(1 - h)
            jj = np.arange(-max_j, max_j + 1)
            for j1, j2 in product(jj, repeat=2):
                temp = mat[h] + j1 * mat[kk] + j2 * mat[ll]
                if all(np.round(x, 5).is_integer() for x in list(temp / mag)):
                    mat_copy = mat.copy()
                    mat_copy[h] = np.array([int(round(ele / mag)) for ele in temp])
                    new_mat = np.dot(mat_copy, np.linalg.inv(r_matrix.T))
                    if all(np.round(x, 5).is_integer() for x in list(np.ravel(new_mat))):
                        reduced = True
                        mat[h] = np.array([int(round(ele / mag)) for ele in temp])
                        break
            if reduced:
                break

        if not reduced:
            warnings.warn("Matrix reduction not performed, may lead to non-primitive GB cell.")
        return mat

    @staticmethod
    def vec_to_surface(vec):
        """
        Transform a float vector to a surface miller index with integers.

        Args:
            vec (1 by 3 array float vector): input float vector
        Return:
            the surface miller index of the input vector.
        """
        miller = [None] * 3
        index = []
        for idx, value in enumerate(vec):
            if abs(value) < 1.0e-8:
                miller[idx] = 0
            else:
                index.append(idx)
        if len(index) == 1:
            miller[index[0]] = 1
        else:
            min_index = np.argmin([i for i in vec if i != 0])
            true_index = index[min_index]
            index.pop(min_index)
            frac = []
            for value in index:
                frac.append(Fraction(vec[value] / vec[true_index]).limit_denominator(100))
            if len(index) == 1:
                miller[true_index] = frac[0].denominator
                miller[index[0]] = frac[0].numerator
            else:
                com_lcm = lcm(frac[0].denominator, frac[1].denominator)
                miller[true_index] = com_lcm
                miller[index[0]] = frac[0].numerator * int(round(com_lcm / frac[0].denominator))
                miller[index[1]] = frac[1].numerator * int(round(com_lcm / frac[1].denominator))
        return miller


def fix_pbc(structure, matrix=None):
    """
    Set all frac_coords of the input structure within [0,1].

    Args:
        structure (pymatgen structure object): input structure
        matrix (lattice matrix, 3 by 3 array/matrix): new structure's lattice matrix,
            If None, use input structure's matrix.

    Return:
        new structure with fixed frac_coords and lattice matrix
    """
    spec = []
    coords = []
    latte = Lattice(structure.lattice.matrix) if matrix is None else Lattice(matrix)

    for site in structure:
        spec.append(site.specie)
        coord = np.array(site.frac_coords)
        for i in range(3):
            coord[i] -= floor(coord[i])
            if np.allclose(coord[i], 1) or np.allclose(coord[i], 0):
                coord[i] = 0
            else:
                coord[i] = round(coord[i], 7)
        coords.append(coord)

    return Structure(latte, spec, coords, site_properties=structure.site_properties)


def symm_group_cubic(mat):
    """
    Obtain cubic symmetric equivalents of the list of vectors.

    Args:
        mat (n by 3 array/matrix): lattice matrix

    Return:
        cubic symmetric equivalents of the list of vectors.
    """
    sym_group = np.zeros([24, 3, 3])
    sym_group[0, :] = np.eye(3)
    sym_group[1, :] = [[1, 0, 0], [0, -1, 0], [0, 0, -1]]
    sym_group[2, :] = [[-1, 0, 0], [0, 1, 0], [0, 0, -1]]
    sym_group[3, :] = [[-1, 0, 0], [0, -1, 0], [0, 0, 1]]
    sym_group[4, :] = [[0, -1, 0], [-1, 0, 0], [0, 0, -1]]
    sym_group[5, :] = [[0, -1, 0], [1, 0, 0], [0, 0, 1]]
    sym_group[6, :] = [[0, 1, 0], [-1, 0, 0], [0, 0, 1]]
    sym_group[7, :] = [[0, 1, 0], [1, 0, 0], [0, 0, -1]]
    sym_group[8, :] = [[-1, 0, 0], [0, 0, -1], [0, -1, 0]]
    sym_group[9, :] = [[-1, 0, 0], [0, 0, 1], [0, 1, 0]]
    sym_group[10, :] = [[1, 0, 0], [0, 0, -1], [0, 1, 0]]
    sym_group[11, :] = [[1, 0, 0], [0, 0, 1], [0, -1, 0]]
    sym_group[12, :] = [[0, 1, 0], [0, 0, 1], [1, 0, 0]]
    sym_group[13, :] = [[0, 1, 0], [0, 0, -1], [-1, 0, 0]]
    sym_group[14, :] = [[0, -1, 0], [0, 0, 1], [-1, 0, 0]]
    sym_group[15, :] = [[0, -1, 0], [0, 0, -1], [1, 0, 0]]
    sym_group[16, :] = [[0, 0, 1], [1, 0, 0], [0, 1, 0]]
    sym_group[17, :] = [[0, 0, 1], [-1, 0, 0], [0, -1, 0]]
    sym_group[18, :] = [[0, 0, -1], [1, 0, 0], [0, -1, 0]]
    sym_group[19, :] = [[0, 0, -1], [-1, 0, 0], [0, 1, 0]]
    sym_group[20, :] = [[0, 0, -1], [0, -1, 0], [-1, 0, 0]]
    sym_group[21, :] = [[0, 0, -1], [0, 1, 0], [1, 0, 0]]
    sym_group[22, :] = [[0, 0, 1], [0, -1, 0], [1, 0, 0]]
    sym_group[23, :] = [[0, 0, 1], [0, 1, 0], [-1, 0, 0]]

    mat = np.atleast_2d(mat)
    all_vectors = []
    for sym in sym_group:
        for vec in mat:
            all_vectors.append(np.dot(sym, vec))
    return np.unique(np.array(all_vectors), axis=0)
=======
    from typing_extensions import Self
>>>>>>> 7b37b6b1


class Interface(Structure):
    """This class stores data for defining an interface between two structures.
    It is a subclass of pymatgen Structure.
    """

    def __init__(
        self,
        lattice,
        species,
        coords,
        site_properties,
        validate_proximity=False,
        to_unit_cell=False,
        coords_are_cartesian=False,
        in_plane_offset: tuple[float, float] = (0, 0),
        gap: float = 0,
        vacuum_over_film: float = 0,
        interface_properties: dict | None = None,
    ) -> None:
        """Makes an interface structure, a structure object with additional information
        and methods pertaining to interfaces.

        Args:
            lattice (Lattice/3x3 array): The lattice, either as a
                pymatgen.core.Lattice or
                simply as any 2D array. Each row should correspond to a lattice
                vector. E.g., [[10,0,0], [20,10,0], [0,0,30]] specifies a
                lattice with lattice vectors [10,0,0], [20,10,0] and [0,0,30].
            species ([Species]): Sequence of species on each site. Can take in
                flexible input, including:

                i.  A sequence of element / species specified either as string
                    symbols, e.g. ["Li", "Fe2+", "P", ...] or atomic numbers,
                    e.g., (3, 56, ...) or actual Element or Species objects.

                ii. List of dict of elements/species and occupancies, e.g.,
                    [{"Fe" : 0.5, "Mn":0.5}, ...]. This allows the setup of
                    disordered structures.
            coords (Nx3 array): list of fractional/cartesian coordinates of
                each species.
            validate_proximity (bool): Whether to check if there are sites
                that are less than 0.01 Ang apart. Defaults to False.
            to_unit_cell (bool): Whether to translate sites into the unit cell. Defaults to False.
            coords_are_cartesian (bool): Set to True if you are providing
                coordinates in Cartesian coordinates. Defaults to False.
            site_properties (dict): Properties associated with the sites as a
                dict of sequences, e.g., {"magmom":[5,5,5,5]}. The sequences
                have to be the same length as the atomic species and
                fractional_coords. Defaults to None for no properties.
            in_plane_offset: fractional shift in plane for the film with respect
                to the substrate
            gap: gap between substrate and film in Angstroms; zero corresponds to
                the original distance between substrate and film sites
            vacuum_over_film: vacuum space above the film in Angstroms. Defaults to 0.
            interface_properties: properties associated with the interface. Defaults to None.
        """
        assert (
            "interface_label" in site_properties
        ), "Must provide labeling of substrate and film sites in site properties"

        self._in_plane_offset = np.array(in_plane_offset, dtype="float")
        self._gap = gap
        self._vacuum_over_film = vacuum_over_film
        self.interface_properties = interface_properties or {}

        super().__init__(
            lattice,
            species,
            coords,
            validate_proximity=validate_proximity,
            to_unit_cell=to_unit_cell,
            coords_are_cartesian=coords_are_cartesian,
            site_properties=site_properties,
        )

        self.sort()

    @property
    def in_plane_offset(self) -> np.ndarray:
        """The shift between the film and substrate in fractional
        coordinates.
        """
        return self._in_plane_offset

    @in_plane_offset.setter
    def in_plane_offset(self, new_shift: np.ndarray) -> None:
        if len(new_shift) != 2:
            raise ValueError("In-plane shifts require two floats for a and b vectors")
        new_shift = np.mod(new_shift, 1)
        delta = new_shift - np.array(self.in_plane_offset)
        self._in_plane_offset = new_shift
        self.translate_sites(self.film_indices, [delta[0], delta[1], 0], to_unit_cell=True)

    @property
    def gap(self) -> float:
        """The gap in Cartesian units between the film and the substrate."""
        return self._gap

    @gap.setter
    def gap(self, new_gap: float) -> None:
        if new_gap < 0:
            raise ValueError("Can't reduce interface gap below 0")

        delta = new_gap - self.gap
        self._gap = new_gap

        self._update_c(self.lattice.c + delta)
        self.translate_sites(self.film_indices, [0, 0, delta], frac_coords=False, to_unit_cell=True)

    @property
    def vacuum_over_film(self) -> float:
        """The vacuum space over the film in Cartesian units."""
        return self._vacuum_over_film

    @vacuum_over_film.setter
    def vacuum_over_film(self, new_vacuum: float) -> None:
        if new_vacuum < 0:
            raise ValueError("The vacuum over the film can not be less then 0")

        delta = new_vacuum - self.vacuum_over_film
        self._vacuum_over_film = new_vacuum

        self._update_c(self.lattice.c + delta)

    @property
    def substrate_indices(self) -> list[int]:
        """Site indices for the substrate atoms."""
        return [i for i, tag in enumerate(self.site_properties["interface_label"]) if "substrate" in tag]

    @property
    def substrate_sites(self) -> list[Site]:
        """The site objects in the substrate."""
        return [site for site, tag in zip(self, self.site_properties["interface_label"]) if "substrate" in tag]

    @property
    def substrate(self) -> Structure:
        """A pymatgen Structure for just the substrate."""
        return Structure.from_sites(self.substrate_sites)

    @property
    def film_indices(self) -> list[int]:
        """Site indices of the film sites."""
        return [i for i, tag in enumerate(self.site_properties["interface_label"]) if "film" in tag]

    @property
    def film_sites(self) -> list[Site]:
        """Return the film sites of the interface."""
        return [site for site, tag in zip(self, self.site_properties["interface_label"]) if "film" in tag]

    @property
    def film(self) -> Structure:
        """A pymatgen Structure for just the film."""
        return Structure.from_sites(self.film_sites)

    def copy(self):
        """
        Returns:
            Interface: A copy of the Interface.
        """
        return Interface.from_dict(self.as_dict())

    def get_sorted_structure(self, key=None, reverse=False) -> Structure:
        """Get a sorted structure for the interface. The parameters have the same
        meaning as in list.sort. By default, sites are sorted by the
        electronegativity of the species.

        Args:
            key: Specifies a function of one argument that is used to extract
                a comparison key from each list element: key=str.lower. The
                default value is None (compare the elements directly).
            reverse (bool): If set to True, then the list elements are sorted
                as if each comparison were reversed.
        """
        struct_copy = Structure.from_sites(self)
        struct_copy.sort(key=key, reverse=reverse)
        return struct_copy

    def get_shifts_based_on_adsorbate_sites(self, tolerance: float = 0.1) -> list[tuple[float, float]]:
        """Computes possible in-plane shifts based on an adsorbate site  algorithm.

        Args:
            tolerance: tolerance for "uniqueness" for shifts in Cartesian unit
                This is usually Angstroms.
        """
        substrate, film = self.substrate, self.film

        substrate_surface_sites = np.dot(
            list(chain.from_iterable(AdsorbateSiteFinder(substrate).find_adsorption_sites().values())),
            substrate.lattice.inv_matrix,
        )

        # Film gets forced into substrate lattice anyways, so shifts can be computed in fractional coords
        film_surface_sites = np.dot(
            list(chain.from_iterable(AdsorbateSiteFinder(film).find_adsorption_sites().values())),
            film.lattice.inv_matrix,
        )
        pos_shift = np.array(
            [
                np.add(np.multiply(-1, film_shift), sub_shift)
                for film_shift, sub_shift in product(film_surface_sites, substrate_surface_sites)
            ]
        )

        def _base_round(x, base=0.05):
            return base * (np.array(x) / base).round()

        # Round shifts to tolerance
        pos_shift[:, 0] = _base_round(pos_shift[:, 0], base=tolerance / substrate.lattice.a)
        pos_shift[:, 1] = _base_round(pos_shift[:, 1], base=tolerance / substrate.lattice.b)
        # C-axis is not useful
        pos_shift = pos_shift[:, 0:2]

        return list(np.unique(pos_shift, axis=0))

    @property
    def film_termination(self) -> str:
        """Label for the film termination chemistry."""
        return label_termination(self.film)

    @property
    def substrate_termination(self) -> str:
        """Label for the substrate termination chemistry."""
        return label_termination(self.substrate)

    @property
    def film_layers(self) -> int:
        """Number of layers of the minimum element in the film composition."""
        sorted_element_list = sorted(
            self.film.composition.element_composition.items(), key=lambda x: x[1], reverse=True
        )
        return count_layers(self.film, sorted_element_list[0][0])

    @property
    def substrate_layers(self) -> int:
        """Number of layers of the minimum element in the substrate composition."""
        sorted_element_list = sorted(
            self.substrate.composition.element_composition.items(), key=lambda x: x[1], reverse=True
        )
        return count_layers(self.substrate, sorted_element_list[0][0])

    def _update_c(self, new_c: float) -> None:
        """Modifies the c-direction of the lattice without changing the site Cartesian coordinates
        Be careful you can mess up the interface by setting a c-length that can't accommodate all the sites.
        """
        if new_c <= 0:
            raise ValueError("New c-length must be greater than 0")

        new_latt_matrix = [*self.lattice.matrix[:2].tolist(), [0, 0, new_c]]
        new_lattice = Lattice(new_latt_matrix)
        self._lattice = new_lattice

        for site, c_coords in zip(self, self.cart_coords):
            site._lattice = new_lattice  # Update the lattice
            site.coords = c_coords  # Put back into original Cartesian space

    def as_dict(self):
        """MSONable dict."""
        dct = super().as_dict()
        dct["in_plane_offset"] = self.in_plane_offset.tolist()
        dct["gap"] = self.gap
        dct["vacuum_over_film"] = self.vacuum_over_film
        dct["interface_properties"] = self.interface_properties
        return dct

    @classmethod
    def from_dict(cls, dct: dict) -> Self:  # type: ignore[override]
        """
        Args:
            dct: dict.

        Returns:
            Creates slab from dict.
        """
        lattice = Lattice.from_dict(dct["lattice"])
        sites = [PeriodicSite.from_dict(sd, lattice) for sd in dct["sites"]]
        struct = Structure.from_sites(sites)

        optional = {
            "in_plane_offset": dct.get("in_plane_offset"),
            "gap": dct.get("gap"),
            "vacuum_over_film": dct.get("vacuum_over_film"),
            "interface_properties": dct.get("interface_properties"),
        }
        return Interface(
            lattice=lattice,
            species=struct.species_and_occu,
            coords=struct.frac_coords,
            site_properties=struct.site_properties,
            **{k: v for k, v in optional.items() if v is not None},
        )

    @classmethod
    def from_slabs(
        cls,
        substrate_slab: Slab,
        film_slab: Slab,
        in_plane_offset: tuple[float, float] = (0, 0),
        gap: float = 1.6,
        vacuum_over_film: float = 0,
        interface_properties: dict | None = None,
        center_slab: bool = True,
    ) -> Self:
        """Makes an interface structure by merging a substrate and film slabs
        The film a- and b-vectors will be forced to be the substrate slab's
        a- and b-vectors.

        For now, it's suggested to use a factory method that will ensure the
        appropriate interface structure is already met.

        Args:
            substrate_slab (Slab): slab for the substrate
            film_slab (Slab): slab for the film
            in_plane_offset (tuple): fractional shift in plane for the film with respect to the substrate.
                For example, (0.5, 0.5) will shift the film by half the substrate's a- and b-vectors.
                Defaults to (0, 0).
            gap (float): gap between substrate and film in Angstroms. Defaults to 1.6.
            vacuum_over_film (float): vacuum space above the film in Angstroms. Defaults to 0.
            interface_properties (dict): misc properties to assign to the interface. Defaults to None.
            center_slab (bool): center the slab. Defaults to True.
        """
        interface_properties = interface_properties or {}

        # Ensure c-axis is orthogonal to a/b plane
        if isinstance(substrate_slab, Slab):
            substrate_slab = substrate_slab.get_orthogonal_c_slab()
        if isinstance(film_slab, Slab):
            film_slab = film_slab.get_orthogonal_c_slab()
        assert_allclose(film_slab.lattice.alpha, 90, 0.1)
        assert_allclose(film_slab.lattice.beta, 90, 0.1)
        assert_allclose(substrate_slab.lattice.alpha, 90, 0.1)
        assert_allclose(substrate_slab.lattice.beta, 90, 0.1)

        # Ensure sub is right-handed
        # IE sub has surface facing "up"
        sub_vecs = substrate_slab.lattice.matrix.copy()
        if np.dot(np.cross(*sub_vecs[:2]), sub_vecs[2]) < 0:
            sub_vecs[2] *= -1.0
            substrate_slab.lattice = Lattice(sub_vecs)

        # Find the limits of C-coords
        sub_coords = substrate_slab.frac_coords
        film_coords = film_slab.frac_coords
        sub_min_c = np.min(sub_coords[:, 2]) * substrate_slab.lattice.c
        sub_max_c = np.max(sub_coords[:, 2]) * substrate_slab.lattice.c
        film_min_c = np.min(film_coords[:, 2]) * film_slab.lattice.c
        film_max_c = np.max(film_coords[:, 2]) * film_slab.lattice.c
        min_height = np.abs(film_max_c - film_min_c) + np.abs(sub_max_c - sub_min_c)

        # construct new lattice
        abc = substrate_slab.lattice.abc[:2] + (min_height + gap + vacuum_over_film,)
        angles = substrate_slab.lattice.angles
        lattice = Lattice.from_parameters(*abc, *angles)

        # Get the species
        species = substrate_slab.species + film_slab.species

        # Get the coords
        # Shift substrate to bottom in new lattice
        sub_coords = np.subtract(sub_coords, [0, 0, np.min(sub_coords[:, 2])])
        sub_coords[:, 2] *= substrate_slab.lattice.c / lattice.c

        # Flip the film over
        film_coords[:, 2] *= -1.0
        film_coords[:, 2] *= film_slab.lattice.c / lattice.c

        # Shift the film coords to right over the substrate + gap
        film_coords = np.subtract(film_coords, [0, 0, np.min(film_coords[:, 2])])
        film_coords = np.add(film_coords, [0, 0, gap / lattice.c + np.max(sub_coords[:, 2])])

        # Build coords
        coords = np.concatenate([sub_coords, film_coords])

        # Shift coords to center
        if center_slab:
            coords = np.add(coords, [0, 0, 0.5 - np.average(coords[:, 2])])

        # Only merge site properties in both slabs
        site_properties = {}
        site_props_in_both = set(substrate_slab.site_properties) & set(film_slab.site_properties)

        for key in site_props_in_both:
            site_properties[key] = [*substrate_slab.site_properties[key], *film_slab.site_properties[key]]

        site_properties["interface_label"] = ["substrate"] * len(substrate_slab) + ["film"] * len(film_slab)

        iface = cls(
            lattice=lattice,
            species=species,
            coords=coords,
            to_unit_cell=False,
            coords_are_cartesian=False,
            site_properties=site_properties,
            validate_proximity=False,
            in_plane_offset=in_plane_offset,
            gap=gap,
            vacuum_over_film=vacuum_over_film,
            interface_properties=interface_properties,
        )

        iface.sort()
        return iface


def label_termination(slab: Structure) -> str:
    """Labels the slab surface termination."""
    frac_coords = slab.frac_coords
    n = len(frac_coords)

    if n == 1:
        # Clustering does not work when there is only one data point.
        form = slab.reduced_formula
        sp_symbol = SpacegroupAnalyzer(slab, symprec=0.1).get_space_group_symbol()
        return f"{form}_{sp_symbol}_{len(slab)}"

    dist_matrix = np.zeros((n, n))
    h = slab.lattice.c
    # Projection of c lattice vector in
    # direction of surface normal.
    for ii, jj in combinations(list(range(n)), 2):
        if ii != jj:
            cdist = frac_coords[ii][2] - frac_coords[jj][2]
            cdist = abs(cdist - round(cdist)) * h
            dist_matrix[ii, jj] = cdist
            dist_matrix[jj, ii] = cdist

    condensed_m = squareform(dist_matrix)
    z = linkage(condensed_m)
    clusters = fcluster(z, 0.25, criterion="distance")

    clustered_sites: dict[int, list[Site]] = {c: [] for c in clusters}
    for idx, cluster in enumerate(clusters):
        clustered_sites[cluster].append(slab[idx])

    plane_heights = {
        np.average(np.mod([s.frac_coords[2] for s in sites], 1)): c for c, sites in clustered_sites.items()
    }
    top_plane_cluster = sorted(plane_heights.items(), key=lambda x: x[0])[-1][1]
    top_plane_sites = clustered_sites[top_plane_cluster]
    top_plane = Structure.from_sites(top_plane_sites)

    sp_symbol = SpacegroupAnalyzer(top_plane, symprec=0.1).get_space_group_symbol()
    form = top_plane.reduced_formula
    return f"{form}_{sp_symbol}_{len(top_plane)}"


def count_layers(struct: Structure, el=None) -> int:
    """Counts the number of 'layers' along the c-axis."""
    el = el or struct.elements[0]
    frac_coords = [site.frac_coords for site in struct if site.species_string == str(el)]
    n = len(frac_coords)

    if n == 1:
        return 1

    dist_matrix = np.zeros((n, n))
    h = struct.lattice.c
    # Projection of c lattice vector in
    # direction of surface normal.
    for ii, jj in combinations(list(range(n)), 2):
        if ii != jj:
            cdist = frac_coords[ii][2] - frac_coords[jj][2]
            cdist = abs(cdist - round(cdist)) * h
            dist_matrix[ii, jj] = cdist
            dist_matrix[jj, ii] = cdist

    condensed_m = squareform(dist_matrix)
    z = linkage(condensed_m)
    clusters = fcluster(z, 0.25, criterion="distance")

    clustered_sites: dict[int, list[Site]] = {c: [] for c in clusters}
    for idx, cluster in enumerate(clusters):
        clustered_sites[cluster].append(struct[idx])

    plane_heights = {
        np.average(np.mod([s.frac_coords[2] for s in sites], 1)): c for c, sites in clustered_sites.items()
    }

    return len(plane_heights)<|MERGE_RESOLUTION|>--- conflicted
+++ resolved
@@ -7,12 +7,8 @@
 from fractions import Fraction
 from functools import reduce
 from itertools import chain, combinations, product
-<<<<<<< HEAD
 from math import cos, floor, gcd
 from typing import TYPE_CHECKING, Any
-=======
-from typing import TYPE_CHECKING
->>>>>>> 7b37b6b1
 
 import numpy as np
 from monty.fractions import lcm
@@ -28,10 +24,10 @@
 from pymatgen.symmetry.analyzer import SpacegroupAnalyzer
 
 if TYPE_CHECKING:
-<<<<<<< HEAD
     from collections.abc import Sequence
 
     from numpy.typing import ArrayLike
+    from typing_extensions import Self
 
     from pymatgen.core.trajectory import Vector3D
     from pymatgen.util.typing import CompositionLike
@@ -2324,9 +2320,6 @@
         for vec in mat:
             all_vectors.append(np.dot(sym, vec))
     return np.unique(np.array(all_vectors), axis=0)
-=======
-    from typing_extensions import Self
->>>>>>> 7b37b6b1
 
 
 class Interface(Structure):
